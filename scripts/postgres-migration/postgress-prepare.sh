--- conflicted
+++ resolved
@@ -231,7 +231,7 @@
   POSTGRES_SUPER="$(getent passwd | awk -F: '$1 ~ /postgres/ {print $1; exit}')"
 fi
 
-<<<<<<< HEAD
+
 if [[ -z "$POSTGRES_SUPER" ]]; then
   fail "Unable to determine PostgreSQL superuser account."
 fi
@@ -243,16 +243,6 @@
 log "Checking PostgreSQL role '$DB_USER'."
 role_exists=$(sudo -u "$POSTGRES_SUPER" psql -v ON_ERROR_STOP=1 -p "$DB_PORT" -d postgres -tA -v db_user="$DB_USER" <<'SQL'
 SELECT 1 FROM pg_roles WHERE rolname = :'db_user';
-=======
-create_role_sql=$(cat <<'SQL'
-DO $$
-BEGIN
-   IF NOT EXISTS (SELECT FROM pg_roles WHERE rolname = '$DB_USER') THEN
-      CREATE ROLE "$DB_USER" LOGIN PASSWORD NULL;
-   END IF;
-END
-$$;
->>>>>>> 2b1d745c
 SQL
 )
 
@@ -265,20 +255,9 @@
   log "Role '$DB_USER' already present."
 fi
 
-<<<<<<< HEAD
 log "Checking PostgreSQL database '$DB_NAME'."
 db_exists=$(sudo -u "$POSTGRES_SUPER" psql -v ON_ERROR_STOP=1 -p "$DB_PORT" -d postgres -tA -v db_name="$DB_NAME" <<'SQL'
 SELECT 1 FROM pg_database WHERE datname = :'db_name';
-=======
-create_db_sql=$(cat <<'SQL'
-DO $$
-BEGIN
-   IF NOT EXISTS (SELECT FROM pg_database WHERE datname = '$DB_NAME') THEN
-      CREATE DATABASE "$DB_NAME" OWNER "$DB_USER";
-   END IF;
-END
-$$;
->>>>>>> 2b1d745c
 SQL
 )
 
