import type { Prisma } from '@prisma/client';

import type { ImageModerationSummary } from './nsfw-open-cv';

const BASE_ADULT_PATTERNS: RegExp[] = [
  /\bnsfw\b/i,
  /\bnude(s)?\b/i,
  /\bnudity\b/i,
  /\bsex(ual|y)?\b/i,
  /\berotic\b/i,
  /\bporn(o|ographic)?\b/i,
  /\bexplicit\b/i,
  /\bintimate\b/i,
  /\bnipple(s)?\b/i,
  /\bbreast(s)?\b/i,
  /\btopless\b/i,
  /\bundress(ed)?\b/i,
  /\blindgerie\b/i,
  /\bunderwear\b/i,
  /\bthong\b/i,
  /\bbikini\b/i,
  /\bfetish\b/i,
  /\borgasm\b/i,
  /\bcum(shot)?\b/i,
  /\bstrip(ping)?\b/i,
  /\bdominatrix\b/i,
  /\br18\b/i,
  /(^|\W)18\+(?=\W|$)/i,
  /\bxxx\b/i,
];

const normalizeString = (value: string) => value.trim();

const normalizeKeywords = (keywords: string[]) =>
  Array.from(
    new Set(
      keywords
        .map((keyword) => keyword.trim().toLowerCase())
        .filter((keyword) => keyword.length > 0),
    ),
  ).slice(0, 100);

const matchesAdultSignals = (value: string, keywords: string[]) => {
  if (!value) {
    return false;
  }

  const normalized = normalizeString(value);
  if (normalized.length === 0) {
    return false;
  }

  const lowered = normalized.toLowerCase();

  if (keywords.some((keyword) => lowered.includes(keyword))) {
    return true;
  }

  return BASE_ADULT_PATTERNS.some((pattern) => pattern.test(normalized));
};

const collectStringsFromJson = (value: Prisma.JsonValue | null | undefined, limit = 50) => {
  if (value == null) {
    return [] as string[];
  }

  const queue: { entry: Prisma.JsonValue; depth: number }[] = [{ entry: value, depth: 0 }];
  const results: string[] = [];

  while (queue.length > 0 && results.length < limit) {
    const current = queue.shift();
    if (!current) {
      break;
    }

    const { entry, depth } = current;
    if (typeof entry === 'string') {
      results.push(entry);
      continue;
    }

    if (Array.isArray(entry) && depth < 4) {
      for (const child of entry) {
        queue.push({ entry: child as Prisma.JsonValue, depth: depth + 1 });
      }
      continue;
    }

    if (entry && typeof entry === 'object' && depth < 4) {
      for (const child of Object.values(entry as Record<string, Prisma.JsonValue>)) {
        queue.push({ entry: child, depth: depth + 1 });
      }
    }
  }

  return results;
};

const hasAdultSignalFromTexts = (texts: Array<string | null | undefined>, keywords: string[]) =>
  texts.some((text) => (text ? matchesAdultSignals(text, keywords) : false));

const hasAdultSignalFromTags = (
  tags: Array<{ tag: { label: string; isAdult: boolean } }>,
  keywords: string[],
) => {
  if (tags.some((entry) => entry.tag.isAdult)) {
    return true;
  }

  return tags.some((entry) => matchesAdultSignals(entry.tag.label, keywords));
};

<<<<<<< HEAD
interface ImageAnalysisSummary {
  isAdult: boolean | null;
  isSuggestive: boolean | null;
  needsReview: boolean | null;
  adultScore: number | null;
  suggestiveScore: number | null;
}

const ANALYSIS_ADULT_SCORE_THRESHOLD = 0.75;

const toBooleanOrNull = (value: unknown): boolean | null => {
  if (typeof value === 'boolean') {
    return value;
  }
  return null;
};

const toScoreOrNull = (value: unknown): number | null => {
  if (typeof value === 'number' && Number.isFinite(value)) {
    return value;
  }
  return null;
};

const toAnalysisSummary = (
  analysis?: {
    decisions?: { isAdult?: boolean; isSuggestive?: boolean; needsReview?: boolean };
    scores?: { adult?: number; suggestive?: number };
  } | null,
): ImageAnalysisSummary | null => {
  if (!analysis) {
    return null;
  }

  const decisions = analysis.decisions ?? {};
  const scores = analysis.scores ?? {};

  const summary: ImageAnalysisSummary = {
    isAdult: toBooleanOrNull(decisions.isAdult),
    isSuggestive: toBooleanOrNull(decisions.isSuggestive),
    needsReview: toBooleanOrNull(decisions.needsReview),
    adultScore: toScoreOrNull(scores.adult),
    suggestiveScore: toScoreOrNull(scores.suggestive),
  };

  return summary.isAdult != null || summary.isSuggestive != null || summary.needsReview != null || summary.adultScore != null
    ? summary
    : null;
};

const parseAnalysisSummaryFromJson = (value: Prisma.JsonValue | null | undefined): ImageAnalysisSummary | null => {
  if (!value || typeof value !== 'object' || Array.isArray(value)) {
    return null;
  }

  const extractFromObject = (target: Record<string, Prisma.JsonValue>): ImageAnalysisSummary | null => {
    const decisionsRaw = target.decisions;
    const scoresRaw = target.scores;

    const normalizedDecisions: {
      isAdult?: boolean;
      isSuggestive?: boolean;
      needsReview?: boolean;
    } = {};

    if (decisionsRaw && typeof decisionsRaw === 'object' && !Array.isArray(decisionsRaw)) {
      const decisions = decisionsRaw as Record<string, Prisma.JsonValue>;
      const isAdult = toBooleanOrNull(decisions.isAdult);
      if (isAdult != null) {
        normalizedDecisions.isAdult = isAdult;
      }
      const isSuggestive = toBooleanOrNull(decisions.isSuggestive);
      if (isSuggestive != null) {
        normalizedDecisions.isSuggestive = isSuggestive;
      }
      const needsReview = toBooleanOrNull(decisions.needsReview);
      if (needsReview != null) {
        normalizedDecisions.needsReview = needsReview;
      }
    }

    const normalizedScores: { adult?: number; suggestive?: number } = {};
    if (scoresRaw && typeof scoresRaw === 'object' && !Array.isArray(scoresRaw)) {
      const scores = scoresRaw as Record<string, Prisma.JsonValue>;
      const adultScore = toScoreOrNull(scores.adult);
      if (adultScore != null) {
        normalizedScores.adult = adultScore;
      }
      const suggestiveScore = toScoreOrNull(scores.suggestive);
      if (suggestiveScore != null) {
        normalizedScores.suggestive = suggestiveScore;
      }
    }

    const summaryInput: {
      decisions?: { isAdult?: boolean; isSuggestive?: boolean; needsReview?: boolean };
      scores?: { adult?: number; suggestive?: number };
    } = {};

    if (Object.keys(normalizedDecisions).length > 0) {
      summaryInput.decisions = normalizedDecisions;
    }
    if (Object.keys(normalizedScores).length > 0) {
      summaryInput.scores = normalizedScores;
    }

    if (summaryInput.decisions || summaryInput.scores) {
      return toAnalysisSummary(summaryInput);
    }

    return null;
  };

  const source = value as Record<string, Prisma.JsonValue>;
  const candidate = extractFromObject(source);
  if (candidate) {
    return candidate;
  }

  if (source.imageAnalysis) {
    const nested = parseAnalysisSummaryFromJson(source.imageAnalysis);
    if (nested) {
      return nested;
    }
  }

  if (source.nsfwImageAnalysis) {
    const nested = parseAnalysisSummaryFromJson(source.nsfwImageAnalysis);
    if (nested) {
      return nested;
    }
  }

  if (source.nsfw && typeof source.nsfw === 'object' && !Array.isArray(source.nsfw)) {
    const nsfw = source.nsfw as Record<string, Prisma.JsonValue>;
    const nested = extractFromObject(nsfw) ?? parseAnalysisSummaryFromJson(nsfw.imageAnalysis ?? nsfw.nsfwImageAnalysis);
    if (nested) {
      return nested;
    }
  }

  if (source.preview && typeof source.preview === 'object' && !Array.isArray(source.preview)) {
    const preview = source.preview as Record<string, Prisma.JsonValue>;
    const nested =
      extractFromObject(preview) ??
      parseAnalysisSummaryFromJson(preview.nsfwImageAnalysis ?? preview.nsfw);
    if (nested) {
      return nested;
    }
  }

  return null;
};

const resolveImageAnalysisSummary = (
  analysis:
    | {
        decisions?: { isAdult?: boolean; isSuggestive?: boolean; needsReview?: boolean };
        scores?: { adult?: number; suggestive?: number };
      }
    | undefined,
  metadataSources: Array<Prisma.JsonValue | null | undefined>,
): ImageAnalysisSummary | null => {
  const direct = toAnalysisSummary(analysis ?? null);
  if (direct) {
    return direct;
  }

  for (const source of metadataSources) {
    const candidate = parseAnalysisSummaryFromJson(source);
    if (candidate) {
      return candidate;
    }
  }

  return null;
=======
const hasAdultSignalFromModeration = (summary?: ImageModerationSummary | null) => {
  if (!summary) {
    return false;
  }

  if (summary.classification === 'NUDE') {
    return true;
  }

  if (summary.adultScore >= 0.85) {
    return true;
  }

  if (summary.classification === 'BORDERLINE' && summary.adultScore >= 0.75 && summary.torsoSkinRatio > 0.55) {
    return true;
  }

  return false;
>>>>>>> cc06723e
};

export const determineAdultForImage = (input: {
  title?: string | null;
  description?: string | null;
  prompt?: string | null;
  negativePrompt?: string | null;
  model?: string | null;
  sampler?: string | null;
  metadata?: Prisma.JsonValue | null;
  metadataList?: Prisma.JsonValue[];
  additionalTexts?: string[];
  tags: Array<{ tag: { label: string; isAdult: boolean } }>;
  adultKeywords?: string[];
<<<<<<< HEAD
  imageAnalysis?: {
    decisions?: { isAdult?: boolean; isSuggestive?: boolean; needsReview?: boolean };
    scores?: { adult?: number; suggestive?: number };
  };
=======
  moderation?: ImageModerationSummary | null;
>>>>>>> cc06723e
}) => {
  const adultKeywords = normalizeKeywords(input.adultKeywords ?? []);
  const metadataSources = [input.metadata, ...(input.metadataList ?? [])];
  const metadataStrings = metadataSources.flatMap((entry) => collectStringsFromJson(entry));
  const freeformTexts = input.additionalTexts?.map((entry) => entry ?? '').filter((entry) => entry.length > 0) ?? [];
  const adultFromTexts = hasAdultSignalFromTexts([
    input.title,
    input.description,
    input.prompt,
    input.negativePrompt,
    input.model,
    input.sampler,
    ...metadataStrings,
    ...freeformTexts,
  ], adultKeywords);

  const adultFromTags = hasAdultSignalFromTags(input.tags, adultKeywords);
<<<<<<< HEAD
  const analysisSummary = resolveImageAnalysisSummary(input.imageAnalysis, metadataSources);
  const adultFromAnalysis = Boolean(analysisSummary?.isAdult) ||
    (analysisSummary?.adultScore != null && analysisSummary.adultScore >= ANALYSIS_ADULT_SCORE_THRESHOLD);

  return adultFromTexts || adultFromTags || adultFromAnalysis;
=======
  const adultFromModeration = hasAdultSignalFromModeration(input.moderation);

  return adultFromTexts || adultFromTags || adultFromModeration;
>>>>>>> cc06723e
};

export const determineAdultForModel = (input: {
  title?: string | null;
  description?: string | null;
  trigger?: string | null;
  metadata?: Prisma.JsonValue | null;
  metadataList?: Prisma.JsonValue[];
  additionalTexts?: string[];
  tags: Array<{ tag: { label: string; isAdult: boolean } }>;
  adultKeywords?: string[];
  moderationSummaries?: ImageModerationSummary[];
}) => {
  const adultKeywords = normalizeKeywords(input.adultKeywords ?? []);
  const metadataSources = [input.metadata, ...(input.metadataList ?? [])];
  const metadataStrings = metadataSources.flatMap((entry) => collectStringsFromJson(entry));
  const freeformTexts = input.additionalTexts?.map((entry) => entry ?? '').filter((entry) => entry.length > 0) ?? [];
  const adultFromTexts = hasAdultSignalFromTexts([
    input.title,
    input.description,
    input.trigger,
    ...metadataStrings,
    ...freeformTexts,
  ], adultKeywords);

  const adultFromTags = hasAdultSignalFromTags(input.tags, adultKeywords);
  const adultFromModeration = (input.moderationSummaries ?? []).some((summary) =>
    hasAdultSignalFromModeration(summary),
  );

  return adultFromTexts || adultFromTags || adultFromModeration;
};<|MERGE_RESOLUTION|>--- conflicted
+++ resolved
@@ -110,7 +110,6 @@
   return tags.some((entry) => matchesAdultSignals(entry.tag.label, keywords));
 };
 
-<<<<<<< HEAD
 interface ImageAnalysisSummary {
   isAdult: boolean | null;
   isSuggestive: boolean | null;
@@ -287,26 +286,6 @@
   }
 
   return null;
-=======
-const hasAdultSignalFromModeration = (summary?: ImageModerationSummary | null) => {
-  if (!summary) {
-    return false;
-  }
-
-  if (summary.classification === 'NUDE') {
-    return true;
-  }
-
-  if (summary.adultScore >= 0.85) {
-    return true;
-  }
-
-  if (summary.classification === 'BORDERLINE' && summary.adultScore >= 0.75 && summary.torsoSkinRatio > 0.55) {
-    return true;
-  }
-
-  return false;
->>>>>>> cc06723e
 };
 
 export const determineAdultForImage = (input: {
@@ -321,14 +300,10 @@
   additionalTexts?: string[];
   tags: Array<{ tag: { label: string; isAdult: boolean } }>;
   adultKeywords?: string[];
-<<<<<<< HEAD
   imageAnalysis?: {
     decisions?: { isAdult?: boolean; isSuggestive?: boolean; needsReview?: boolean };
     scores?: { adult?: number; suggestive?: number };
   };
-=======
-  moderation?: ImageModerationSummary | null;
->>>>>>> cc06723e
 }) => {
   const adultKeywords = normalizeKeywords(input.adultKeywords ?? []);
   const metadataSources = [input.metadata, ...(input.metadataList ?? [])];
@@ -346,17 +321,11 @@
   ], adultKeywords);
 
   const adultFromTags = hasAdultSignalFromTags(input.tags, adultKeywords);
-<<<<<<< HEAD
   const analysisSummary = resolveImageAnalysisSummary(input.imageAnalysis, metadataSources);
   const adultFromAnalysis = Boolean(analysisSummary?.isAdult) ||
     (analysisSummary?.adultScore != null && analysisSummary.adultScore >= ANALYSIS_ADULT_SCORE_THRESHOLD);
 
   return adultFromTexts || adultFromTags || adultFromAnalysis;
-=======
-  const adultFromModeration = hasAdultSignalFromModeration(input.moderation);
-
-  return adultFromTexts || adultFromTags || adultFromModeration;
->>>>>>> cc06723e
 };
 
 export const determineAdultForModel = (input: {
