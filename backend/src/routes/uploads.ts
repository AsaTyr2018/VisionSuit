--- conflicted
+++ resolved
@@ -19,17 +19,8 @@
   type ImageMetadataResult,
   type SafetensorsMetadataResult,
 } from '../lib/metadata';
-<<<<<<< HEAD
 import { runNsfwImageAnalysis, toJsonImageAnalysis } from '../lib/nsfw/service';
 import { evaluateImageModeration, evaluateModelModeration } from '../lib/nsfw/moderation';
-=======
-import {
-  analyzeImageModeration,
-  serializeModerationSummary,
-  type ImageModerationSummary,
-} from '../lib/nsfw-open-cv';
->>>>>>> cc06723e
-
 const upload = multer({
   storage: multer.memoryStorage(),
   limits: {
@@ -570,7 +561,6 @@
           metadataList,
           tags: assignedTags.map((tag) => ({ tag })),
           adultKeywords,
-<<<<<<< HEAD
           analysis: previewAnalysis ? { decisions: previewAnalysis.decisions, scores: previewAnalysis.scores } : null,
         });
 
@@ -599,38 +589,6 @@
           owner: { connect: { id: actor.id } },
           tags: {
             create: tagIds.map((tagId) => ({ tagId })),
-=======
-          moderationSummaries: [
-            ...(previewEntry?.moderationSummary ? [previewEntry.moderationSummary] : []),
-            ...moderationSummaries,
-          ],
-        });
-
-        const primaryModeration = previewEntry?.moderationSummary ?? moderationSummaries[0] ?? null;
-        const serializedPrimaryModeration = serializeModerationSummary(primaryModeration);
-
-        const modelAsset = await tx.modelAsset.create({
-          data: {
-            slug,
-            title: payload.title,
-            description: payload.description ?? null,
-            trigger: payload.trigger ?? null,
-            version: '1.0.0',
-            fileSize: primaryFile.size,
-            checksum: checksum ?? null,
-            storagePath: toS3Uri(primaryStored.bucket, primaryStored.objectName),
-            previewImage: previewStored ? toS3Uri(previewStored.bucket, previewStored.objectName) : null,
-            metadata: modelMetadataPayload,
-            isPublic: payload.visibility === 'public',
-            isAdult: modelAdult,
-            ...(serializedPrimaryModeration !== null
-              ? { moderationSummary: serializedPrimaryModeration }
-              : {}),
-            owner: { connect: { id: actor.id } },
-            tags: {
-              create: tagIds.map((tagId) => ({ tagId })),
-            },
->>>>>>> cc06723e
           },
         };
 
@@ -698,7 +656,6 @@
           imageMetadataPayload.extras = metadata.extras as Prisma.JsonObject;
         }
 
-<<<<<<< HEAD
         const imageAnalysis = await runNsfwImageAnalysis(source.buffer, { priority: 'normal' });
         if (imageAnalysis) {
           imageMetadataPayload.nsfwImageAnalysis = toJsonImageAnalysis(imageAnalysis);
@@ -712,15 +669,7 @@
         }
 
         const imageModeration = evaluateImageModeration({
-=======
-        if (entry.moderationSummary) {
-          imageMetadataPayload.moderation = serializeModerationSummary(entry.moderationSummary);
-        }
-
-        const serializedImageModeration = serializeModerationSummary(entry.moderationSummary ?? null);
-
-        const imageAdult = determineAdultForImage({
->>>>>>> cc06723e
+
           title,
           description: payload.description ?? null,
           prompt: metadata?.prompt ?? null,
@@ -731,7 +680,6 @@
           metadataList,
           tags: assignedTags.map((tag) => ({ tag })),
           adultKeywords,
-<<<<<<< HEAD
           analysis: imageAnalysis,
         });
 
@@ -753,36 +701,10 @@
           steps: metadata?.steps ?? null,
           isPublic: imageModeration.requiresModeration ? false : payload.visibility === 'public',
           isAdult: imageAdultFinal,
-=======
-          moderation: entry.moderationSummary ?? null,
-        });
-
-        const imageAsset = await tx.imageAsset.create({
-          data: {
-            title,
-            description: payload.description ?? null,
-            width: metadata?.width ?? null,
-            height: metadata?.height ?? null,
-            fileSize: source.size,
-            storagePath: toS3Uri(stored.bucket, stored.objectName),
-            prompt: metadata?.prompt ?? null,
-            negativePrompt: metadata?.negativePrompt ?? null,
-            seed: metadata?.seed ?? null,
-            model: metadata?.model ?? null,
-            sampler: metadata?.sampler ?? null,
-          cfgScale: metadata?.cfgScale ?? null,
-          steps: metadata?.steps ?? null,
-          isPublic: payload.visibility === 'public',
-          isAdult: imageAdult,
-          ...(serializedImageModeration !== null
-            ? { moderationSummary: serializedImageModeration }
-            : {}),
->>>>>>> cc06723e
           owner: { connect: { id: actor.id } },
           tags: {
             create: tagIds.map((tagId) => ({ tagId })),
           },
-<<<<<<< HEAD
         };
 
         if (imageModeration.requiresModeration) {
@@ -792,9 +714,6 @@
 
         const imageAsset = await tx.imageAsset.create({
           data: imageData,
-=======
-        },
->>>>>>> cc06723e
         });
 
         const entryRecord = await tx.galleryEntry.create({
