# GPU Worker Bootstrap

The `gpuworker` directory contains a self-contained installer for preparing a dedicated ComfyUI render node on a fresh GPU host. The script configures the operating system, clones ComfyUI, and installs helper utilities that integrate the worker with MinIO-hosted models and outputs.

## Quick start

1. Copy the `gpuworker/` directory to the target GPU host.
2. Run the installer with elevated privileges:
   ```bash
   sudo ./gpuworker/install.sh
   ```
3. When prompted, supply the MinIO endpoint URL (for example `http://192.168.1.10:9000`). The installer writes the endpoint and secure-mode flag to `/etc/comfyui/minio.env`.
4. Edit `/etc/comfyui/minio.env` and provide the MinIO credentials and bucket names before starting the `comfyui` systemd service:
   ```bash
   sudo systemctl enable --now comfyui.service
   ```

### Automatic GPU driver provisioning

- **NVIDIA** hosts receive the distribution-recommended `nvidia-driver-*` package (discovered via `ubuntu-drivers` when available) and CUDA-enabled PyTorch wheels from `https://download.pytorch.org/whl/cu121`.
- **AMD** hosts automatically receive the AMDGPU + ROCm repositories, install the HIP runtime (`hip-runtime-amd`, `rocm-hip-runtime`, `rocminfo`), and pull ROCm-enabled PyTorch wheels from `https://download.pytorch.org/whl/rocm5.6`.
- **No discrete GPU detected** falls back to CPU-only PyTorch wheels so the worker still functions for validation or CPU rendering.

Reboot the machine after driver installation if `nvidia-smi` or `rocminfo` remain unavailable.

## MinIO helper commands

The installer publishes a small toolkit into `/usr/local/bin` so the worker can stay synchronized with MinIO:

- `generate-model-manifest` – produces a JSON manifest of available base-model checkpoints from MinIO for ComfyUI's dropdowns.
- `sync-loras` – downloads the latest LoRA adapters from MinIO into the worker's local cache.
- `upload-outputs` – pushes freshly rendered outputs from the worker back into the configured MinIO bucket.

All helpers rely on the values stored in `/etc/comfyui/minio.env`. Update that file or export the variables inline to override destinations or prefixes.

## Test validation scripts

When VisionSuit has not yet been wired to the worker you can still verify connectivity with the purpose-built test helpers (copied to `/usr/local/bin` alongside the other utilities):

- `test-create-buckets` – ensures the configured checkpoint, LoRA, and output buckets exist (creating them when missing).
- `test-upload-models` – uploads local checkpoint and/or LoRA files into MinIO so ComfyUI can discover them. Example:
  ```bash
  test-upload-models --models ~/Downloads/checkpoints --loras ~/Downloads/loras
  ```
- `test-export-outputs` – downloads renders from MinIO to a local folder for manual inspection. Example:
  ```bash
  test-export-outputs ~/tmp/comfyui-outputs
  ```

Each test script reads `/etc/comfyui/minio.env`, honours optional `MINIO_*_PREFIX` values, and requires the AWS CLI to be installed.

### API-driven workflow validation

<<<<<<< HEAD
Operators can run workflows without the ComfyUI web UI by calling `scripts/test-run-workflow.sh`. The helper reads `/etc/comfyui/minio.env`, posts the selected workflow JSON to the configured ComfyUI API, polls the queue until completion, and prints the generated asset identifiers. Optional flags let you target remote hosts, change the polling interval, or trigger `test-export-outputs` automatically to download the results. A prebuilt SDXL workflow tailored for automation ships in `workflows/validation.json` (base model: `calicomixPonyXL_v20.safetensors`, LoRA: `DoomGirl.safetensors`).
=======
Operators can run workflows without the ComfyUI web UI by calling `scripts/test-run-workflow.sh`. The helper reads `/etc/comfyui/minio.env`, posts the selected workflow JSON to the configured ComfyUI API, polls the queue until completion, and prints the generated asset identifiers. Optional flags let you target remote hosts, change the polling interval, or trigger `test-export-outputs` automatically to download the results.
>>>>>>> ade4f9b5

Example:

```bash
<<<<<<< HEAD
scripts/test-run-workflow.sh --workflow workflows/validation.json --host comfyui.local --export-dir ~/tmp/comfyui-run
=======
scripts/test-run-workflow.sh --workflow ~/flows/validation.json --host comfyui.local --export-dir ~/tmp/comfyui-run
>>>>>>> ade4f9b5
```<|MERGE_RESOLUTION|>--- conflicted
+++ resolved
@@ -51,18 +51,10 @@
 
 ### API-driven workflow validation
 
-<<<<<<< HEAD
 Operators can run workflows without the ComfyUI web UI by calling `scripts/test-run-workflow.sh`. The helper reads `/etc/comfyui/minio.env`, posts the selected workflow JSON to the configured ComfyUI API, polls the queue until completion, and prints the generated asset identifiers. Optional flags let you target remote hosts, change the polling interval, or trigger `test-export-outputs` automatically to download the results. A prebuilt SDXL workflow tailored for automation ships in `workflows/validation.json` (base model: `calicomixPonyXL_v20.safetensors`, LoRA: `DoomGirl.safetensors`).
-=======
-Operators can run workflows without the ComfyUI web UI by calling `scripts/test-run-workflow.sh`. The helper reads `/etc/comfyui/minio.env`, posts the selected workflow JSON to the configured ComfyUI API, polls the queue until completion, and prints the generated asset identifiers. Optional flags let you target remote hosts, change the polling interval, or trigger `test-export-outputs` automatically to download the results.
->>>>>>> ade4f9b5
 
 Example:
 
 ```bash
-<<<<<<< HEAD
-scripts/test-run-workflow.sh --workflow workflows/validation.json --host comfyui.local --export-dir ~/tmp/comfyui-run
-=======
 scripts/test-run-workflow.sh --workflow ~/flows/validation.json --host comfyui.local --export-dir ~/tmp/comfyui-run
->>>>>>> ade4f9b5
 ```