## 001 – [Fix] Express startup fix
- **General**: Stabilized the backend boot process after Express failed to locate the request augmentation module.
- **Technical Changes**: Converted the Express request extension from `.d.ts` to `.ts`, refreshed backend linting, and documented the troubleshooting steps and upload endpoint in the README.
- **Data Changes**: None; runtime typings only.

## 002 – [Fix] Storage proxy hardening (0c8e4b3)
- **General**: Delivered a reliable storage proxy so MinIO assets stream through the backend with consistent limits and messaging.
- **Technical Changes**: Added `/api/storage/:bucket/:objectKey`, enriched Multer error handling, routed frontend downloads through the proxy, introduced shared storage helpers, and updated README limits.
- **Data Changes**: None; transport layer adjustments only.

## 003 – [Addition] MinIO storage foundation (16b920c)
- **General**: Introduced MinIO-backed storage with first-class setup guidance across the stack.
- **Technical Changes**: Added `lib/storage` with automatic bucket provisioning, gated server startup on successful bootstrap, wired new MinIO environment variables, templated `.env`, and extended the installer and README.
- **Data Changes**: None beyond new storage buckets created at runtime.

## 004 – [Addition] Platform bootstrap (21ef5ed)
- **General**: Established the initial VisionSuit platform spanning backend API, Prisma schema, and Vite frontend skeleton.
- **Technical Changes**: Implemented Express routing, LoRA/image/gallery/statistics endpoints, Prisma schema with seeds, responsive dashboard components, API helpers, lint/build automation, and comprehensive README guidance.
- **Data Changes**: Introduced the baseline SQLite schema and seed content for users, assets, galleries, and tags.

## 005 – [Fix] Express wildcard regression (37ed12b)
- **General**: Repaired storage downloads after Express 5 rejected wildcard parameters.
- **Technical Changes**: Replaced the proxy route with `/api/storage/:bucket/:objectKey(*)`, updated handler lookups, and aligned README documentation.
- **Data Changes**: None.

## 006 – [Addition] Unified dev starter (5957426)
- **General**: Simplified local development with a combined launcher for backend and frontend.
- **Technical Changes**: Added `dev-start.sh`, hardened Vite host/port parsing for 0.0.0.0 access, synchronized backend package metadata, and refreshed README workflow notes.
- **Data Changes**: None.

## 007 – [Fix] Node 18 crypto polyfill (620b2ab)
- **General**: Ensured the frontend works on Node 18.19 by polyfilling missing WebCrypto hashing APIs.
- **Technical Changes**: Added a reusable polyfill script, required it via npm scripts, typed the Vite config, and documented Node compatibility guidance.
- **Data Changes**: None.

## 008 – [Addition] Guided installer (78dbd3b)
- **General**: Reduced onboarding friction with an interactive installation script for both services.
- **Technical Changes**: Introduced `install.sh` to install dependencies, scaffold `.env` files, and optionally run Prisma tasks while documenting the workflow in the README.
- **Data Changes**: None.

## 009 – [Addition] Extended rollback tooling (805a7d9)
- **General**: Expanded the rollback utility to fully clean local toolchains when requested.
- **Technical Changes**: Taught `rollback.sh` to purge npm caches, global prefixes, and popular Node version managers while clearly documenting the destructive steps.
- **Data Changes**: None.

## 010 – [Addition] Dockerized install flow (a1b2c3d)
- **General**: Automated Docker, Portainer, and MinIO provisioning during installation.
- **Technical Changes**: Added Docker/Compose checks, optional Portainer setup, persistent MinIO container orchestration, and README updates covering prerequisites and persistence paths.
- **Data Changes**: None; infrastructure only.

## 011 – [Fix] Prisma configuration cleanup (b29726e)
- **General**: Unblocked Prisma CLI usage by removing conflicting environment overrides.
- **Technical Changes**: Deleted `prisma/.env`, updated ignores and rollback script references, and clarified README setup notes.
- **Data Changes**: None.

## 012 – [Addition] Repository reset (d09d717)
- **General**: Cleared the repository to prepare for the new VisionSuit codebase.
- **Technical Changes**: Removed legacy application files and reset README content.
- **Data Changes**: Purged prior project artifacts to start from a clean slate.

## 013 – [Fix] Inline Vite polyfill (d5003cf)
- **General**: Delivered a built-in hash polyfill so the dev starter no longer crashes on missing `crypto.hash`.
- **Technical Changes**: Embedded compatibility logic inside `vite.config.ts`, expanded TypeScript settings, and documented the change.
- **Data Changes**: None.

## 014 – [Addition] Rollback utility (d7034e7)
- **General**: Added a dedicated rollback script to restore local environments quickly.
- **Technical Changes**: Implemented artifact and dependency cleanup for both services and described usage in the README.
- **Data Changes**: None; cleans up generated files only.

## 015 – [Fix] Storage proxy compatibility (eedd315)
- **General**: Fixed another Express wildcard incompatibility impacting storage downloads.
- **Technical Changes**: Switched the proxy to `:objectKey(.*)` to accept nested paths and validated linting (pending type fixes).
- **Data Changes**: None.

## 016 – [Addition] Frontend production pass (f80f7df)
- **General**: Elevated the landing experience with a hero flow and three-step upload wizard.
- **Technical Changes**: Built the UploadWizard component, toast system, hero CTA, API client hooks, and extensive styling updates while aligning README highlights.
- **Data Changes**: None.

## 017 – [Fix] Prisma environment standardization (fa46387)
- **General**: Normalized Prisma configuration so migrations run without manual variables.
- **Technical Changes**: Added a shared SQLite URL, updated ignore rules, removed legacy package settings, and refreshed README guidance.
- **Data Changes**: None; configuration only.

## 018 – [Addition] Explorer expansion (pending)
- **General**: Delivered data-driven explorers for LoRA assets and curated galleries.
- **Technical Changes**: Implemented advanced filtering, lazy loading, new card layouts, reusable chips, and README updates for the frontend workflow.
- **Data Changes**: None; UI consuming existing APIs.

## 019 – [Addition] Workflow plan
- **General**: Published the VisionSuit workflow roadmap covering components, phases, and risks.
- **Technical Changes**: Added planning documentation and referenced it from the README.
- **Data Changes**: None.

## 020 – [Addition] Gallery overhaul (0941b39)
- **General**: Replaced the legacy image gallery with a richer collection explorer and lightbox.
- **Technical Changes**: Added random preview tiles, five-column grids, scroll pagination, detailed lightbox metadata, supporting styles, and README updates.
- **Data Changes**: None.

## 021 – [Addition] Upload pipeline foundation (1bdf211)
- **General**: Transitioned uploads from a mock to a production-ready flow with governance messaging.
- **Technical Changes**: Implemented `POST /api/uploads`, added `UploadDraft` schema and validation, enhanced hero layout, enriched wizard error handling, refreshed styles, and documented the API.
- **Data Changes**: Added the `UploadDraft` table and related migration to persist draft sessions and file metadata.

## 022 – [Addition] Model detail refresh (3396953)
- **General**: Streamlined the model detail view for clearer information hierarchy.
- **Technical Changes**: Reworked layout into summary table plus preview, elevated download CTA styling, and synchronized README highlights.
- **Data Changes**: None.

## 023 – [Addition] Metadata table redesign (4b59727)
- **General**: Made model metadata easier to scan by normalizing nested payloads.
- **Technical Changes**: Added recursive normalization in the asset explorer, replaced definition lists with accessible tables, and refined table styling.
- **Data Changes**: None.

## 024 – [Fix] Focused model uploads (4fd2b2b)
- **General**: Tightened the model upload experience to prevent extraneous files.
- **Technical Changes**: Limited uploads to one model plus optional preview, hid gallery/type controls, updated review copy, and refreshed README guidance.
- **Data Changes**: None.

## 025 – [Addition] Model versioning (5b1e08a)
- **General**: Enabled versioned model management across backend and frontend.
- **Technical Changes**: Added `ModelVersion` schema and API endpoint, expanded storage cleanup, built the ModelVersion dialog, wired API client calls, and styled version chips.
- **Data Changes**: Added the `ModelVersion` table and relations for persisted Safetensor revisions.

## 026 – [Addition] Explorer layout polish (7c08273)
- **General**: Improved model explorer navigation with consistent grids and cross-links.
- **Technical Changes**: Locked the explorer to five-column lazy-loaded grids, added metadata sidebars, linked related galleries and models, and updated styles plus README highlights.
- **Data Changes**: None.

## 027 – [Addition] Gallery albums (9225ba6)
- **General**: Introduced album-centric gallery browsing with immersive previews.
- **Technical Changes**: Added `GalleryAlbum` components, hero tiles, keyboard-aware lightbox, skeleton states, and removed outdated cards while updating documentation.
- **Data Changes**: None.

## 028 – [Addition] Admin control center (commit TBD)
- **General**: Reimagined the admin panel for large-scale moderation workloads.
- **Technical Changes**: Added bulk filters and actions across users, models, and images; extended gallery editors; implemented backend batch endpoints; refreshed styling; and aligned README highlights.
- **Data Changes**: None; operates on existing records.

## 029 – [Fix] Explorer copy cleanup (commit TBD)
- **General**: Completed the English localization of remaining asset explorer strings.
- **Technical Changes**: Translated residual German labels and logs and verified linting.
- **Data Changes**: None.

## 030 – [Addition] Authentication and admin suite (commit TBD)
- **General**: Secured VisionSuit with full JWT authentication and admin tooling.
- **Technical Changes**: Added login/me endpoints, password hashing, auth middleware, role-aware upload/asset routes, admin CRUD APIs, provisioning script, frontend auth context and dashboards, and updated styling plus README docs.
- **Data Changes**: Stores hashed credentials and role assignments within existing user tables.

## 031 – [Addition] Dialog-based explorers (commit TBD)
- **General**: Shifted model and gallery detail views into reusable dialogs for better focus on small screens.
- **Technical Changes**: Added modal navigation with backdrop/escape handling, parent callbacks, responsive CSS, and README updates.
- **Data Changes**: None.

## 032 – [Fix] Resilient gallery metadata (commit TBD)
- **General**: Prevented gallery crashes when metadata is missing or incomplete.
- **Technical Changes**: Made metadata fields optional in types, guarded lightbox and card rendering with optional chaining, and documented the resilience improvement.
- **Data Changes**: None.

## 033 – [Addition] Curator asset lifecycle tools
- **General**: Empowered curators and admins to fully manage models, collections, and images with safe deletion workflows and flexible gallery links.
- **Technical Changes**: Added a backend endpoint for linking models to galleries, refreshed the model explorer with irreversible delete confirmations and link management UI, expanded the gallery explorer with delete actions, updated shared styles, and extended the API client plus app state handlers.
- **Data Changes**: None; feature relies on existing Prisma models.

## 033 – [Addition] Ranking administration suite (commit TBD)
- **General**: Empowered administrators to tune ranking math, expand the ladder, and moderate curator visibility.
- **Technical Changes**: Added configurable ranking settings and tier management APIs, introduced user-specific ranking overrides, refreshed profile scoring with dynamic weights, and surfaced ranking blocks in the UI.
- **Data Changes**: Added Prisma models and migrations for ranking settings, tiers, and per-user overrides.

## 034 – [Addition] Home dashboard alignment (commit TBD)
- **General**: Brought the home view in line with the explorer layout for consistent discovery.
- **Technical Changes**: Implemented modular home cards, responsive two-section grid, tagged CTA buttons, explorer tag filtering, and README updates.
- **Data Changes**: None.

## 035 – [Addition] Metadata extraction pipeline (commit TBD)
- **General**: Added automated metadata parsing for uploads to power richer search.
- **Technical Changes**: Built a backend metadata helper for PNG/JPEG/Safetensors, integrated results into upload processing and API payloads, wired frontend filters and admin dashboards to the new fields, and documented the automation.
- **Data Changes**: Persisted extracted metadata JSON on model/image assets and upload drafts.

## 036 – [Addition] Metadata dialog enhancements (commit TBD)
- **General**: Clarified safetensor metadata presentation and separated tag analysis.
- **Technical Changes**: Added recursive JSON detection for model aliases, filtered frequency stats, introduced a dedicated tag dialog, refined buttons/tables, and updated highlights.
- **Data Changes**: None.

## 037 – [Addition] UI streamline (commit TBD)
- **General**: Simplified dashboard chrome and clarified key call-to-actions.
- **Technical Changes**: Removed redundant header buttons, unified explorer labels, added role-aware gallery dropdown in the wizard with error messaging, and updated README notes.
- **Data Changes**: None.

## 038 – [Addition] Upload wizard translation (commit TBD)
- **General**: Completed the English-language UX for the upload wizard.
- **Technical Changes**: Translated all visible strings, added category mapping, refined copy in success/review states, ensured supporting components match, and noted the change in the README.
- **Data Changes**: None.

## 039 – [Fix] Storage route consolidation (commit TBD)
- **General**: Finalized Express storage routing compatible with Express 5 across GET and HEAD.
- **Technical Changes**: Migrated to `/:bucket/*`, shared handler logic, and explained the fix while awaiting final commit ID.
- **Data Changes**: None.


## 040 – [Addition] Streamlined installer (da2500c)
- **General**: Tuned the installer for production hosts with automatic IP detection.
- **Technical Changes**: Added smart IP/port prompts, synchronized `.env` files, injected MinIO defaults, and refreshed README installation guidance.
- **Data Changes**: None.

## 041 – [Fix] Storage wildcard fix (e59b9b2)
- **General**: Ensured storage endpoints load under Express 5 after wildcard parsing changes.
- **Technical Changes**: Adopted a named `:objectPath(*)` parameter, retained legacy fallback, and updated README endpoint documentation.
- **Data Changes**: None.

## 042 – [Addition] Avatar upload pipeline (commit TBD)
- **General**: Enabled secure on-platform avatar uploads with built-in validation and MinIO-backed delivery.
- **Technical Changes**: Added the `/api/users/:id/avatar` endpoint with strict MIME checks and size guards, updated auth user serialization, wired the React account settings dialog and API client for file uploads, and refreshed styles plus documentation.
- **Data Changes**: Stores uploaded avatars in the image bucket under user-specific prefixes; database schema unchanged.

## 043 – [Addition] Model version hierarchy controls (commit TBD)
- **General**: Enabled full lifecycle management of secondary model revisions directly from the admin console.
- **Technical Changes**: Added backend promotion and deletion endpoints, refined primary-version mapping to preserve chronology, exposed new API client helpers, and wired admin UI actions for promoting, renaming, and removing versions with refreshed README guidance.
- **Data Changes**: None.

## 044 – [Addition] Model card layout polish (commit TBD)
- **General**: Smoothed the model card experience by aligning primary actions and tightening the dataset tags table.
- **Technical Changes**: Converted the preview action stack to a full-width flex column, equalized button typography, and padded the tag frequency table with a fixed layout so headers and rows stay inside the dialog.
- **Data Changes**: None.

## 045 – [Addition] Trigger activator modelcards
- **General**: Added a dedicated Trigger/Activator field to modelcards with copy-to-clipboard handling during uploads and admin edits.
- **Technical Changes**: Extended the Prisma schema, API validation, upload wizard, admin panel, and explorer UI to capture and display trigger phrases while equalizing modelcard summary column sizing and styling the copy action.
- **Data Changes**: Introduced a nullable `trigger` column on `ModelAsset` records and seeded demo content with a default activator.

## 046 – [Addition] Storage object IDs (e78ced6)
- **General**: Moved storage downloads to stable object IDs resolved from the database.
- **Technical Changes**: Added the `StorageObject` table and migration, updated the proxy to look up metadata by ID, adjusted upload pipelines to create records, and refreshed README docs.
- **Data Changes**: Introduced `StorageObject` records referencing each stored asset.

## 047 – [Addition] Gallery upload wizard (ecb521e)
- **General**: Launched a gallery-specific upload wizard with backend support and documentation.
- **Technical Changes**: Added multi-image upload handling with validation, created gallery entries per file, linked explorer actions, adjusted toast handling, and updated README guidance.
- **Data Changes**: Persisted gallery draft assets and cover updates during uploads.

## 048 – [Addition] README refresh
- **General**: Modernized and translated the README into clear English.
- **Technical Changes**: Reorganized highlights, architecture overview, installation, workflow, upload pipeline, and troubleshooting content for clarity.
- **Data Changes**: None.

## 049 – [Addition] Product shell refresh (bb636b9)
- **General**: Updated the frontend shell with persistent navigation and service health indicators.
- **Technical Changes**: Added a permanent sidebar, surface status API `/api/meta/status`, refreshed home tiles, introduced a standalone image explorer, and aligned README docs.
- **Data Changes**: None.

## 050 – [Addition] Launch day polish (bcd8f72)
- **General**: Elevated the landing page into a production control panel with trust cues and CTAs.
- **Technical Changes**: Added sticky topbar, hero, trust metrics, CTA panels, wizard auto-refresh callbacks, extensive styling, README updates, and corrected prior changelog references.
- **Data Changes**: None.

## 051 – [Addition] Direct MinIO pipeline (pending)
- **General**: Connected uploads directly to MinIO with immediate asset availability.
- **Technical Changes**: Updated upload endpoints to stream to MinIO with checksums, created assets/galleries in one pass, exposed storage metadata in APIs, refreshed frontend cards/wizard messaging, and documented the flow.
- **Data Changes**: Assets and galleries now persist MinIO bucket/object names alongside existing metadata.

## 052 – [Addition] Community roadmap documentation
- **General**: Documented the planned community engagement features and surfaced the roadmap in public docs.
- **Technical Changes**: Added a dedicated community features plan detailing reactions, comments, follows, collections, and the supporting architecture; linked the plan from the README via a new Community Roadmap section.
- **Data Changes**: None; documentation-only update outlining future schema additions.

## 053 – [Addition] Historical changelog migration
- **General**: Consolidated all legacy changelog entries into the unified format and cleaned up redundant files.
- **Technical Changes**: Transcribed prior per-commit notes into the new changelog layout and removed superseded markdown entries.
- **Data Changes**: None.

## 054 – [Addition] Preview gallery quick actions
- **General**: Moved linked image collection access directly beneath the model preview with action-style buttons.
- **Technical Changes**: Updated the asset detail preview card to render gallery navigation buttons alongside downloads and refreshed the associated styling while removing the old section list.
- **Data Changes**: None.

## 055 – [Addition] Model card action polish (commit TBD)
- **General**: Tightened the model card actions by matching button styling and clarifying the surrounding tag and metadata layout.
- **Technical Changes**: Reduced preview action width stretching, unified the open-collection button palette with downloads, simplified its label, introduced a detail grid for tags versus metadata, and refreshed spacing utilities for both sections.
- **Data Changes**: None.

## 056 – [Addition] Model card layout restructure
- **General**: Rebuilt the model card layout into a two-column canvas with more breathing room and stabilized table alignment.
- **Technical Changes**: Introduced a responsive layout grid for summary and metadata panes, widened the dialog container, enforced fixed table layouts, and added flexible metadata scroll containers.
- **Data Changes**: None.

## 057 – [Addition] Model card width expansion
- **General**: Enlarged the model detail dialog so metadata columns remain readable on wide screens.
- **Technical Changes**: Adjusted the dialog container to span 80% of the viewport (capped at 1400px) and loosened the tablet breakpoint width to retain proportional spacing.
- **Data Changes**: None.

## 058 – [Addition] Model card metadata centering
- **General**: Realigned the model card so the metadata panel sits beneath the preview and regains breathing room.
- **Technical Changes**: Repositioned the metadata section inside the summary grid, removed the squeezing flex growth, and added styling to center the metadata card below the preview.
- **Data Changes**: None.

## 059 – [Addition] Model version management enhancements (commit TBD)
- **General**: Empowered curators and admins to rename model versions from the modelcard while giving the metadata section more breathing room.
- **Technical Changes**: Added `PUT /api/assets/models/:modelId/versions/:versionId`, expanded the frontend API client, introduced an edit dialog with permission checks, refined version chip labelling with edit controls, and stretched the metadata card styling.
- **Data Changes**: None; operates on existing model/version records without schema updates.

## 060 – [Fix] Asset explorer crash fix (commit TBD)
- **General**: Restored the model gallery so the Asset Explorer shows tiles instead of failing with a blank screen.
- **Technical Changes**: Reordered the `activeAsset` memo and its permission guard ahead of dependent effects to remove the temporal dead zone runtime error that crashed the component on load.
- **Data Changes**: None.

## 061 – [Addition] Gallery detail grid expansion (commit TBD)
- **General**: Extended the gallery detail view to surface six thumbnails per row on wide screens without distorting the layout.
- **Technical Changes**: Updated `.gallery-detail__grid` breakpoints and thumbnail sizing in `frontend/src/index.css` to provide a six-column base with responsive fallbacks and square previews.
- **Data Changes**: None; visual styling only.

## 062 – [Addition] Administration workspace restyle
- **General**: Modernized the admin console with a lighter visual rhythm and clearer hierarchy for moderation workflows.
- **Technical Changes**: Reworked administration CSS with glassmorphism cards, pill navigation, refined forms/tables, enhanced focus states, and refreshed README guidance.
- **Data Changes**: None.

## 063 – [Addition] Compact moderation grid (commit TBD)
- **General**: Reimagined the admin image moderation space as a dense grid with inline previews and quick actions to keep hundreds of thousands of assets scannable.
- **Technical Changes**: Introduced thumbnail resolution helpers, expandable edit sections, condensed metadata badges, subtle action buttons, and refreshed README guidance to describe the new workflow.
- **Data Changes**: None; presentation-only adjustments.

## 064 – [Addition] Moderation workflow foundation
- **General**: Introduced end-to-end asset moderation with member flagging, admin queue review, and audit overlays so sensitive content stays obscured for non-admins.
- **Technical Changes**: Expanded Prisma with moderation enums/logging, implemented flag, queue, approve, and remove endpoints, exposed moderation metadata on profiles, enhanced the React API client and explorers with blur overlays plus feedback messaging, and added a Moderation tab with queue actions and styles in the admin panel alongside updated README guidance.
- **Data Changes**: Added the `ModerationLog` model and new moderation status/flag columns on model and image assets, including relations to the user who flagged the content.

## 064 – [Fix] Admin search event pooling fix
- **General**: Restored admin panel filters so typing in search fields no longer crashes the interface.
- **Technical Changes**: Captured input and select values before enqueuing state updates throughout `AdminPanel.tsx` to avoid React's SyntheticEvent pooling from clearing `currentTarget`.
- **Data Changes**: None; UI state handling only.

## 065 – [Addition] Admin model grid parity (commit TBD)
- **General**: Brought the models administration view in line with the image moderation cards, including clear version lineage per asset.
- **Technical Changes**: Replaced the tabular model manager with card-based layouts, surfaced version metadata with storage links, added expansion controls, refreshed styling, and updated README guidance.
- **Data Changes**: None; presentation layer only.

## 066 – [Addition] Community plan feasibility documentation
- **General**: Captured the community roadmap feasibility assessment in dedicated documentation and linked it from the main README.
- **Technical Changes**: Added `docs/community-features-plan-analysis.md` mirroring the prior review tables and refreshed the README community roadmap section with a reference to the new analysis.
- **Data Changes**: None; documentation-only addition for planning purposes.
## 067 – [Addition] Severity-based community update plans
- **General**: Published severity-grouped content update roadmaps to steer community feature rollout communications.
- **Technical Changes**: Added dedicated plan documents for Projects Silverleaf, Ironquill, and Novashield plus updated the README to reference them.
- **Data Changes**: None; documentation-only planning assets.

## 068 – [Addition] Interactive home spotlights (commit TBD)
- **General**: Elevated the home dashboard with clickable previews that jump directly into the explorers.
- **Technical Changes**: Added media buttons on home tiles that focus the respective model or gallery, introduced gallery lookups for image cards, updated hover/focus styling, and refreshed README guidance.
- **Data Changes**: None.

## 069 – [Fix] Modelcard primary-first ordering
- **General**: Ensured modelcard version listings surface the primary release before sequential versions for quicker recognition.
- **Technical Changes**: Updated backend asset mapping to keep the primary version at the top while numerically ordering the remaining versions and retaining latest-version metadata via creation timestamps.
- **Data Changes**: None; response payload ordering only.

## 070 – [Addition] Dialog-driven user onboarding (pending)
- **General**: Reimagined account creation with preset-driven dialogs and clearer role guidance for administrators.
- **Technical Changes**: Added a multi-step `UserCreationDialog` with validation and password generation, introduced role summary popups, revamped the admin onboarding panel styling, extended status handling, and refreshed README highlights.
- **Data Changes**: None; interface and workflow updates only.

## 071 – [Addition] Client bulk import scripts
- **General**: Equipped curators with turnkey client importers so LoRA weights and previews can be staged locally and pushed to the VisionSuit server in bulk.
- **Technical Changes**: Added dedicated Linux/macOS and Windows scripts that validate matching preview folders, pick a random cover image, generate a manifest, and upload packages over SSH; refreshed the README with setup and execution guidance.
- **Data Changes**: None; tooling additions only.

## 072 – [Addition] API-driven bulk import helpers
- **General**: Reworked the client import tooling to authenticate against VisionSuit and upload LoRAs through the official pipeline instead of SSH transfers.
- **Technical Changes**: Replaced the staging/manifest workflow with direct `POST /api/uploads` calls in both scripts, added credential prompts and file-cap trimming, refreshed README guidance, and documented password handling.
- **Data Changes**: None; ingestion now flows through existing upload drafts and storage objects.

## 073 – [Fix] Frontend title alignment (commit TBD)
- **General**: Updated the browser tab title to reflect the VisionSuit brand instead of the Vite starter text.
- **Technical Changes**: Changed the HTML document title in `frontend/index.html` to "VisionSuit" for production readiness.
- **Data Changes**: None.
## 074 – [Addition] Sidebar service status refinement
- **General**: Elevated the service indicator deck with cohesive glassmorphism cards and contextual badges.
- **Technical Changes**: Reworked the sidebar status markup with service initials, introduced gradient icon styling and status-aware card accents, refreshed health pill visuals, and updated the README highlight to describe the polished cards.
- **Data Changes**: None; presentation-only updates for health indicators.

## 075 – [Addition] Sidebar status LED redesign (commit TBD)
- **General**: Replaced the sidebar service text badges with compact LED indicators that stay visible within the card layout.
- **Technical Changes**: Updated the service status header markup, introduced dedicated LED styling with accessibility helpers, and refreshed the README highlight to mention the beacons.
- **Data Changes**: None.

## 076 – [Addition] Curator edit controls (commit TBD)
- **General**: Enabled curators to edit their own models, galleries, and images directly from the explorers without requiring admin access.
- **Technical Changes**: Added role-aware edit dialogs for models, images, and collections, refreshed state management in the explorers, expanded styling for new action buttons, and updated README guidance.
- **Data Changes**: None; updates operate on existing records only.

## 077 – [Fix] Gallery explorer resilience (commit TBD)
- **General**: Restored the gallery explorer so collections with missing owners or entry arrays render instead of crashing to an empty panel.
- **Technical Changes**: Added defensive helpers for owner and entry access, updated filters/sorters to use the safe lookups, hardened the detail dialogs, and refreshed README guidance about handling incomplete payloads.
- **Data Changes**: None; safeguards run entirely on the client.

## 078 – [Fix] Gallery explorer initialization fix (commit TBD)
- **General**: Restored the gallery explorer lightbox so collections open without crashing.
- **Technical Changes**: Moved the active gallery memoization before dependent effects to prevent accessing uninitialized bindings.
- **Data Changes**: None.

## 079 – [Fix] Image edit dialog layering fix
- **General**: Ensured the image edit dialog surfaces above the lightbox when curators edit a single gallery image.
- **Technical Changes**: Raised the modal z-index styling in `frontend/src/index.css` so edit dialogs overlay the gallery image modal backdrop.
- **Data Changes**: None; styling adjustment only.

## 080 – [Addition] Image metadata layout compaction
- **General**: Shortened the image metadata edit experience by spreading controls into columns so the dialog stays within the viewport.
- **Technical Changes**: Widened the image edit dialog container and introduced a responsive three-column grid for metadata fields in `frontend/src/components/ImageAssetEditDialog.tsx` and `frontend/src/index.css`.
- **Data Changes**: None; purely presentational improvements to existing metadata inputs.

## 081 – [Addition] Curator profile spotlight
- **General**: Introduced curator profile pages with contribution stats, ranks, and full listings of each curator’s models and collections.
- **Technical Changes**: Added a public `/api/users/:id/profile` endpoint, new profile view state management, reusable curator link styling, `UserProfile` component, and expanded explorers/admin panels to open profiles.
- **Data Changes**: None; profile data is derived from existing users, models, galleries, and images.

## 082 – [Fix] Upload wizard asset type wiring fix
- **General**: Restored both model and gallery uploads by ensuring each wizard mode automatically supplies the correct asset type to the API.
- **Technical Changes**: Renamed the upload wizard form state to `assetType`, adjusted validations, review summaries, and submission payloads to use the field, and forwarded the computed type to `createUploadDraft` so the backend receives `lora` or `image` as expected.
- **Data Changes**: None; fixes adjust client-side form wiring only.

## 083 – [Fix] Primary view initialization guard
- **General**: Fixed the blank screen on startup by ensuring the primary view navigation helper initializes before any effects run.
- **Technical Changes**: Moved the `openPrimaryView` callback above dependent effects in `frontend/src/App.tsx` so React doesn’t hit the temporal dead zone when guarding the admin view.
- **Data Changes**: None; state management only.

## 084 – [Addition] Self-service account settings
- **General**: Empowered curators to manage their own profile details and passwords directly from the console sidebar.
- **Technical Changes**: Added authenticated profile/password routes, new API helpers, an account settings modal with validation, refreshed sidebar styling, and updated README guidance.
- **Data Changes**: None; updates operate on existing user records only.

## 085 – [Fix] Avatar relay hardening
- **General**: Ensured curator avatars remain visible regardless of MinIO hostname settings by proxying them through the API and removing the manual URL field from account settings.
- **Technical Changes**: Added a `/api/users/:id/avatar` stream endpoint, centralized avatar URL resolution with request-aware helpers, updated user serializers to emit proxied links, refreshed the React profile view to normalize avatar sources, and simplified the account settings dialog plus docs.
- **Data Changes**: None; avatars continue to upload into the existing image bucket with unchanged storage paths.

## 086 – [Addition] Admin ranking controls UI
- **General**: Introduced a ranking administration tab so operators can adjust scoring weights, manage tiers, and moderate individual curators from one place.
- **Technical Changes**: Extended the frontend API client with ranking helpers, wired App state to load settings and tiers, built ranking forms with validation/status feedback in the admin panel, and refreshed the README to highlight the feature.
- **Data Changes**: None; interfaces call existing ranking endpoints without schema updates.

## 087 – [Fix] Ranking administration guardrails
- **General**: Restored the ranking admin workspace so weights, tiers, and curator actions work reliably for administrators.
- **Technical Changes**: Required authenticated admin access for `/api/rankings` endpoints, buffered ranking input handlers against React event reuse, and refreshed README guidance around the responsive admin panel.
- **Data Changes**: None.

## 088 – [Addition] Model management mainframe
- **General**: Simplified the admin model overview to focus on previews and names while moving detailed editing into the mainframe workspace.
- **Technical Changes**: Reworked the `AdminPanel` model tab to highlight grid cards with a Manage action, introduced a dedicated mainframe form/versions layout, refreshed selection handling, and updated styling to support the new structure.
- **Data Changes**: None; presentation and client-side workflow updates only.

## 089 – [Addition] Private visibility with curator audits
- **General**: Locked down private models, images, and collections so they’re only visible to their owners, while giving administrators an explicit Audit switch on curator profiles to moderate hidden uploads on demand.
- **Technical Changes**: Added optional auth middleware, Prisma `isPublic` flags for models and images, request-level filtering across asset and gallery endpoints, profile visibility signalling, audit-aware gallery serialization, and refreshed the React profile view with an Audit control, privacy notices, and private badges.
- **Data Changes**: Introduced a Prisma migration that persists the new `isPublic` columns for `ModelAsset` and `ImageAsset` records.

## 090 – [Fix] Model version migration guard
- **General**: Unblocked local migrations by ensuring the new model version table setup skips recreating already-provisioned structures.
- **Technical Changes**: Updated the `add_asset_visibility` Prisma migration to conditionally create the `ModelVersion` table and associated indexes when they are missing.
- **Data Changes**: None; existing `ModelVersion` rows remain untouched.

## 091 – [Fix] Admin visibility restoration
- **General**: Restored comprehensive moderation access so administrators always see every model, gallery, and image without toggling audit mode in the workspace.
- **Technical Changes**: Let admin requests bypass `isPublic` filters across asset and gallery listings, ensured gallery serialization includes private entries for admins, and allowed admin profile views to include private uploads while leaving audit mode behavior intact.
- **Data Changes**: None; visibility rules operate on existing records only.

## 092 – [Fix] Curator deletion & linking hardening
- **General**: Finalized curator-facing deletion and gallery linking so model and collection maintenance works without admin support.
- **Technical Changes**: Regenerated the Prisma client, tightened gallery mapper typings, restored missing backend type imports, and verified linting for both backend and frontend workspaces.
- **Data Changes**: None; the feature operates on existing Prisma models.

## 093 – [Fix] Model explorer initialization guard
- **General**: Prevented the model explorer from crashing when opening the page by initializing gallery linking state safely.
- **Technical Changes**: Reordered the gallery memoization and effect in `frontend/src/components/AssetExplorer.tsx` so React never references `linkableGalleries` before it is computed.
- **Data Changes**: None; client-side state management only.

## 094 – [Addition] Collection cover picker
- **General**: Replaced the manual cover URL input with dedicated actions to upload a new image or pick one from the collection itself.
- **Technical Changes**: Added a gallery cover upload endpoint with image validation and storage cleanup, refreshed the gallery editor UI with preview/status handling, selection grid styling, and API wiring for immediate updates, and exposed a client helper for the new upload call.
- **Data Changes**: None; cover selections reuse existing gallery/image records.

## 095 – [Addition] Vite host allow list helper (commit TBD)
- **General**: Simplified approving external domains for the front-end dev server.
- **Technical Changes**: Added a Node helper to append domains to `frontend/allowed-hosts.json`, taught `vite.config.ts` to load the allow list, and documented the workflow in the README.
- **Data Changes**: None; stores hostnames in a tracked configuration file only.

## 096 – [Fix] Neutralize Vite host documentation
- **General**: Replaced references to a private domain with a neutral example so operators can copy commands safely.
- **Technical Changes**: Updated the README usage sample for the allowed-host helper and refreshed the default `frontend/allowed-hosts.json` entry to use `example.com`.
- **Data Changes**: Adjusted the tracked allow-list file to contain only the placeholder `example.com`.

## 097 – [Addition] Frontend-origin routing control
- **General**: Enabled external access through the frontend without exposing backend or MinIO internals.
- **Technical Changes**: Added same-origin API routing tokens, automatic Vite proxying with `DEV_API_PROXY_TARGET`, installer support for the proxy target, and refreshed README guidance for reverse proxy deployments.
- **Data Changes**: None; configuration and documentation updates only.

## 098 – [Fix] Avatar public URL rewrite
- **General**: Ensured curator avatars load on public domains by rewriting leftover MinIO links to flow through the API proxy.
- **Technical Changes**: Taught the storage resolver to map HTTP MinIO URLs back to bucket/object pairs so avatar serialization always emits `/api/users/:id/avatar`, and refreshed the README highlight around the hardened avatar delivery.
- **Data Changes**: None; existing avatar records are reinterpreted at runtime without touching persisted values.

## 099 – [Fix] Avatar loopback rewrite (commit TBD)
- **General**: Ensured curator avatars never leak loopback URLs when profiles are loaded externally.
- **Technical Changes**: Taught the avatar resolver to reroute any localhost or 127.0.0.0/8 links through the configured API base so the frontend serves same-origin assets.
- **Data Changes**: None.

## 033 – [Addition] On-site generator planning
- **General**: Documented the ComfyUI-based on-site image generator concept with architecture, workflow pipeline, and rollout phases, and linked the plan in the README roadmap.
- **Technical Changes**: Added `docs/on-site-image-generator-plan.md` detailing service topology, pipeline stages, storage strategy, and operational guidance; updated README to reference the new plan.
- **Data Changes**: None; planning documentation only.

## 100 – [Addition] Generator queue & credit planning refresh
- **General**: Expanded the on-site generator roadmap with detailed queue management and virtual credit policies.
- **Technical Changes**: Documented Redis-backed queue operations, prioritization tiers, credit-aware submissions, ledger schema considerations, and monitoring/operational responses.
- **Data Changes**: None; outlined prospective metadata and credit ledger fields only.

## 101 – [Addition] Member likes rollout
- **General**: Enabled the USER member role with public registration, single-tap image likes, and updated guest restrictions across the platform.
- **Technical Changes**: Added a shared gallery include builder with like hydration, enforced auth on download/like routes, refreshed the gallery explorer UI for accessible inline like controls, updated admin role summaries, and wired the API client plus profile views to surface total like counts.
- **Data Changes**: Introduced the `ImageLike` table with composite keys and defaulted new accounts to the USER role via Prisma migration.

## 102 – [Fix] Public storage access restoration
- **General**: Restored public asset previews and downloads after the storage proxy started rejecting guest traffic.
- **Technical Changes**: Replaced the blanket auth guard on `/api/storage` with role-aware access checks that map objects back to their owning models, images, galleries, or avatars, and refreshed README guidance about guest downloads.
- **Data Changes**: None; access rules only.

## 103 – [Addition] Admin private preview access
- **General**: Let administrators review private images inline without downloading files manually.
- **Technical Changes**: Accepted access tokens supplied via query parameters in the storage proxy middleware and taught the front-end storage resolver to append the persisted auth token so `<img>` requests authenticate transparently.
- **Data Changes**: None; authentication flow only.

## 104 – [Addition] Intelligent preview cache tokens (commit TBD)
- **General**: Sped up gallery and model browsing by keeping recent imagery hot in the browser while still refreshing instantly when assets change.
- **Technical Changes**: Added cache-aware storage resolvers that append short-lived tokens based on `updatedAt` timestamps, updated all preview consumers to use the smarter resolver, and documented the behavior in the README.
- **Data Changes**: None; cache keys derive from existing metadata.

## 105 – [Addition] Role-gated model downloads
- **General**: Hid the model download button from guests so only signed-in members can fetch safetensors.
- **Technical Changes**: Updated the asset explorer to require USER-or-higher roles before rendering the download link and added README guidance about the new requirement.
- **Data Changes**: None.

## 106 – [Addition] Comment threads for models & gallery images
- **General**: Opened persistent discussions on modelcards and gallery imagery with inline like toggles for every response.
- **Technical Changes**: Added Prisma tables for model/image comments plus likes, exposed REST endpoints for loading, posting, and reacting to comments, wired new API helpers, built a reusable CommentSection component with anchors in both explorers, and refreshed styling plus README highlights for the quick comment links.
- **Data Changes**: Introduced the `ModelComment`, `ModelCommentLike`, `ImageComment`, and `ImageCommentLike` tables via Prisma migration.

## 107 – [Addition] Gallery comment visibility controls
- **General**: Prioritized the enlarged image view by relocating gallery comments into a collapsible side panel.
- **Technical Changes**: Embedded the comment section inside the metadata column, added a show/hide toggle with smooth focus handling, adjusted modal layout measurements, and refined styles so the side rail scrolls independently without obscuring the media.
- **Data Changes**: None; UI-only adjustments.

## 108 – [Addition] Support channel and credits
- **General**: Added community support details and proper project attribution.
- **Technical Changes**: Introduced a global footer in the frontend with Discord support and MythosMachina/AsaTyr credits, and refreshed the README with matching links.
- **Data Changes**: None.

## 109 – [Addition] GPU worker bootstrap
- **General**: Added a dedicated installer to provision ComfyUI GPU workers with MinIO connectivity.
- **Technical Changes**: Introduced `gpuworker/install.sh`, MinIO helper scripts for model manifests, LoRA sync, and output uploads, plus documentation updates in the main README and a focused GPU worker guide.
- **Data Changes**: None; scripts interact with runtime storage only.

## 110 – [Addition] GPU worker MinIO endpoint prompt (pending)
- **General**: Streamlined GPU worker setup by capturing the target MinIO endpoint during installation.
- **Technical Changes**: Added an interactive prompt to `gpuworker/install.sh` that records the endpoint and secure-mode flag inside `/etc/comfyui/minio.env`, refreshed the worker README, and updated the project README instructions.
- **Data Changes**: None; only environment templates are updated.

## 111 – [Addition] GPU worker driver automation
- **General**: Equipped the GPU worker installer with intelligent GPU detection and automated driver/runtime setup for NVIDIA and AMD hosts.
- **Technical Changes**: Added vendor detection with lspci/nvidia-smi/ROCm tools, provisioned CUDA or ROCm repositories, adjusted PyTorch index selection, expanded base dependencies, and refreshed GPU worker documentation plus the project README.
- **Data Changes**: None.

## 112 – [Fix] GPU worker AWS CLI fallback (commit TBD)
- **General**: Unblocked the GPU worker installer on distributions that no longer ship `awscli` via APT.
- **Technical Changes**: Added an `ensure_aws_cli` helper that installs the official AWS CLI v2 bundle when necessary and refreshed the README to explain the behavior.
- **Data Changes**: None.

## 113 – [Addition] GPU worker MinIO test harness (commit TBD)
- **General**: Added standalone scripts so GPU render nodes can validate MinIO storage without the full VisionSuit stack.
- **Technical Changes**: Shipped bucket provisioning, checkpoint/LoRA upload, and output download helpers plus README instructions for their usage.
- **Data Changes**: Scripts can create MinIO buckets and upload test assets during validation runs.

## 114 – [Addition] ComfyUI workflow CLI validation
- **General**: Added a non-interactive workflow runner so operators can validate renders without the ComfyUI web UI.
- **Technical Changes**: Introduced `gpuworker/scripts/test-run-workflow.sh` to source MinIO credentials, post workflows to `/prompt`, poll queue/history endpoints, report asset identifiers, and optionally call `test-export-outputs`.
- **Data Changes**: Reads existing MinIO environment variables and touches only ComfyUI’s HTTP API plus optional MinIO downloads; no repository data is persisted.

## 114 – [Addition] SDXL workflow validation pack (Testing only)
- **General**: Delivered an automation-focused SDXL validation workflow that pairs with the ComfyUI API runner for hands-free checks.
- **Technical Changes**: Added `gpuworker/workflows/validation.json` capturing the calicomixPonyXL base plus DoomGirl LoRA pipeline and updated the GPU worker README with usage guidance and paths.
- **Data Changes**: New workflow JSON references the `calicomixPonyXL_v20.safetensors` checkpoint and `DoomGirl.safetensors` adapter for validation renders.


## 115 – [Fix] ComfyUI workflow polling hardening
- **General**: Prevented the GPU workflow validator from spamming jq errors when the ComfyUI API emits non-JSON responses during queue polling.
- **Technical Changes**: Added a reusable `jq_safe` helper that type-checks queue and history payloads before parsing, guarded every jq lookup, and refreshed the GPU worker plus root README sections to note the resilience.
- **Data Changes**: None; the scripts only inspect HTTP responses and print metadata.

## 116 – [Fix] ComfyUI API-format validation workflow
- **General**: Fixed GPU workflow validation runs that previously failed on ComfyUI by supplying an API-format prompt.
- **Technical Changes**: Replaced `gpuworker/workflows/validation.json` with a direct ComfyUI prompt map and updated both READMEs to stress exporting workflows via **Save (API Format)** before posting them with `test-run-workflow.sh`.
- **Data Changes**: Workflow JSON now stores node parameters in API layout while still referencing the `calicomixPonyXL_v20.safetensors` checkpoint and `DoomGirl.safetensors` LoRA.

## 117 – [Addition] GPU worker checkpoint sync helper
- **General**: Equipped GPU render nodes with a direct command to mirror required checkpoints ahead of validation runs.
- **Technical Changes**: Added a MinIO-backed `sync-checkpoints` utility, registered it with the installer, pre-created the checkpoints directory, and expanded the workflow tester to surface missing assets with actionable guidance.
- **Data Changes**: Refreshed the primary README and GPU worker guide to document the new helper and the need to sync checkpoints alongside LoRAs.

## 118 – [Fix] ComfyUI asset path alignment
- **General**: Ensured GPU workers drop synchronized assets where ComfyUI actually loads them.
- **Technical Changes**: Pointed the installer and MinIO helper scripts at `/opt/comfyui/models` and `/opt/comfyui/output`, refreshed documentation, and kept legacy overrides intact through environment variables.
- **Data Changes**: None; directories only change location defaults.

## 119 – [Addition] ComfyUI rollback utility
- **General**: Added a targeted rollback path so GPU worker tests can return a host to its pre-install ComfyUI state instantly.
- **Technical Changes**: Introduced `gpuworker/rollback-comfy.sh` to stop the service, remove the checkout, helper binaries, MinIO env file, and dedicated user/group, while updating both READMEs with usage guidance.
- **Data Changes**: None; the rollback only deletes generated runtime artifacts.

## 120 – [Addition] On-Site Generator access controls & wizard
- **General**: Introduced a VisionSuit-native On-Site Generator view with a guided prompt builder, LoRA mixer, and per-user request history alongside an admin toggle that controls who can see the feature.
- **Technical Changes**: Added generator settings/request tables and routes to the backend, wired new API helpers, created the React wizard plus admin configuration tab, and expanded global styling for the generator UI.
- **Data Changes**: New Prisma models store generator visibility and submitted requests; migrations update the SQLite schema accordingly.

## 121 – [Fix] On-Site generator base-model bucket filter
- **General**: Corrected the generator's base-model picker so it mirrors the ComfyUI checkpoints stored in MinIO.
- **Technical Changes**: Added a configurable `VITE_GENERATOR_BASE_MODEL_BUCKET` defaulting to `comfyui-models`, prioritized bucket matching over heuristic tag guesses in the wizard, and updated documentation plus `.env` templates.
- **Data Changes**: None; the change only touches configuration defaults and client-side filtering.

## 122 – [Addition] Generator base picker & trigger helper
- **General**: Clarified the On-Site Generator by limiting the base-model list to real ComfyUI checkpoints and surfacing clickable trigger hints from the selected LoRAs inside the prompt step.
- **Technical Changes**: Hardened base-model detection against LoRA heuristics, added a non-LoRA fallback when no bucket match exists, extracted trigger phrases from model metadata, wired a click-to-insert handler on the prompt step, refreshed the generator styles, and updated the README highlight.
- **Data Changes**: None; UI-only improvements leveraging existing model metadata.

## 123 – [Addition] Generator MinIO-backed base-model feed
- **General**: Ensured the On-Site Generator surfaces only real ComfyUI checkpoints by reading the dedicated MinIO bucket instead of relying on heuristics that exposed LoRA assets.
- **Technical Changes**: Added a backend `/api/generator/base-models` endpoint driven by the new `GENERATOR_BASE_MODEL_BUCKET` config, refactored mapping utilities for reuse, fetched and rendered the base-model list on the client with loading/error states, updated styles, and refreshed documentation plus env templates.
- **Data Changes**: None; changes are configuration-driven with no schema updates.

## 124 – [Addition] Generator checkpoint sync helper
- **General**: Diagnosed missing base models in the On-Site Generator and added a synchronization path so MinIO checkpoints appear in the picker once they land in the bucket.
- **Technical Changes**: Introduced `backend/scripts/syncGeneratorBaseModels.ts` with a matching `npm run generator:sync-base-models` alias to upsert public checkpoint assets, ensure ownership, and flag metadata for the generator pipeline.
- **Data Changes**: None; the helper only registers existing MinIO objects without altering stored checkpoint files.

## 125 – [Addition] Generator manifest-backed base model feed
- **General**: Allowed the On-Site Generator to surface base models even when MinIO access is limited to manifest reads instead of bucket listings.
- **Technical Changes**: Added manifest parsing and normalization inside `/api/generator/base-models`, introduced the configurable `GENERATOR_BASE_MODEL_MANIFEST` default, refreshed `.env` templates, and documented the workflow in the README.
- **Data Changes**: None; updates touch configuration defaults and documentation only.

## 126 – [Addition] Generator base-model auto-sync
- **General**: Ensured On-Site Generator base checkpoints appear immediately by syncing the database from the ComfyUI bucket on demand.
- **Technical Changes**: Added reusable generator base-model sync helpers, wired the `/api/generator/base-models` route to auto-register checkpoints using manifest sizes, refreshed the CLI sync script, and documented the behavior in the README.
- **Data Changes**: No schema updates; existing base-model metadata is normalized when the sync runs.

## 127 – [Addition] On-Site generator base model curation
- **General**: Empowered administrators to curate the generator’s base-model list directly from the dashboard so members see only vetted checkpoints.
- **Technical Changes**: Extended Prisma generator settings with a JSON base-model collection, updated the settings and base-model routes to serve the curated definitions, refreshed the admin generator form with add/remove controls, and taught the On-Site Generator to consume the new payload with inline availability warnings.
- **Data Changes**: `GeneratorSettings` now persists the configured base models as structured JSON entries, enabling future edits without additional tables.

## 128 – [Fix] Generator settings recovery
- **General**: Stopped the admin generator settings view from crashing when legacy rows contain invalid JSON.
- **Technical Changes**: Added a sanitization fallback for generator settings, retrying reads after normalizing bad `baseModels` payloads.
- **Data Changes**: Automatically rewrites malformed generator `baseModels` entries to an empty array when encountered.

## 129 – [Fix] Generator base-model JSON parsing
- **General**: Restored the On-Site Generator base-model list so curated admin entries surface for users again.
- **Technical Changes**: Normalized generator settings reads to decode string and buffer payloads before schema validation, keeping alignment with the stored database format and logging parse failures for diagnostics.
- **Data Changes**: None; existing generator settings rows are read without mutation.

## 130 – [Addition] Generator base-model catalog hydration
- **General**: Taught the On-Site Generator to populate its Step 1 picker with the real base models stored in the database so curators always select live checkpoints.
- **Technical Changes**: Added a `/api/generator/base-models/catalog` route that returns hydrated `ModelAsset` records, refreshed the generator client to merge curated settings with the catalog, updated selection labels and previews to rely on database titles, introduced catalog loading states, and exposed the new helper through the API module.
- **Data Changes**: None; the change reads existing generator assets without modifying stored rows.

## 131 – [Addition] Generator preset label passthrough
- **General**: Ensured the On-Site Generator surfaces the exact base-model names curated in Administration → Generator so admins control the dropdown wording members see.
- **Technical Changes**: Updated the generator wizard to render curated labels in the picker, review step, and preview pane while still surfacing catalog metadata for verification, and refreshed the README highlight to reflect the mirrored naming behavior.
- **Data Changes**: None; existing generator settings and assets are read without mutation.

## 132 – [Addition] Admin asset console densification
- **General**: Reimagined Administration → Models and Images with compact tables, quick filters, and drawer-style details that stay responsive even with massive asset libraries.
- **Technical Changes**: Replaced the legacy card grid with density-toggleable collections, added visibility/metadata chips, wired dialog-driven model and image editing, connected version upload/rename flows, and introduced a new styling system to support the streamlined layout.
- **Data Changes**: None; the overhaul only touches front-end presentation and API interactions.

## 133 – [Addition] Admin asset editor tab workflows
- **General**: Streamlined model and image editing inside the admin console with tabbed dialogs, quick owner reassignment, and contextual sidebars that keep critical metadata in view.
- **Technical Changes**: Reworked the `ModelAssetEditDialog` and `ImageAssetEditDialog` components with accessible tab navigation, owner selection, and summary rails, updated the admin panel to pass curator options, and introduced supporting styles for the new layout.
- **Data Changes**: None; edits only modify front-end workflows and reuse existing API endpoints.

## 134 – [Fix] Admin asset overview cleanup
- **General**: Restored a clean Administration → Models & Images overview with focused cards, dedicated detail pages, and the long-missing visibility controls.
- **Technical Changes**: Replaced the density toggles with thumbnail grids, added modal preview support, introduced model/image detail layouts, wired visibility toggles via the API payloads, refreshed admin styling, and updated the README to match the streamlined flow.
- **Data Changes**: None; the change only touches front-end rendering and existing endpoints.

## 135 – [Fix] Administration dialog and filter polish
- **General**: Improved the admin workspace by widening the model edit dialog and replacing the image metadata chips with a model-focused picker.
- **Technical Changes**: Added an XL layout modifier to the model edit dialog, wired the component to use the larger width, introduced a metadata-derived model datalist with filtering logic, updated image filter state management, and refreshed documentation to describe the new picker.
- **Data Changes**: None.

## 136 – [Fix] Model edit dialog layout tuning
- **General**: Sharpened the Administration → Model edit dialog so the expanded layout matches the surrounding workspace.
- **Technical Changes**: Limited extra-large edit dialogs to half-width with responsive bounds and centered the tab list for clearer navigation.
- **Data Changes**: None.

## 137 – [Fix] Model edit dialog ownership fallback
- **General**: Prevented the model edit dialog from crashing when opened via the explorer by guaranteeing owner options are always available.
- **Technical Changes**: Made the dialog tolerate missing owner lists by defaulting to an empty array and wired the asset explorer to pass its curated owner options into the component.
- **Data Changes**: None.

## 138 – [Addition] Moderation workflow and admin queue
- **General**: Introduced end-to-end moderation so members can flag problematic models or renders while administrators triage them without disrupting the main library.
- **Technical Changes**: Added moderation enums, status fields, and logs to the Prisma schema with new backend routes for flagging, approving, and removing assets; extended mappers and user profile responses; wired frontend explorers, home tiles, and the new Administration → Moderation tab with blur overlays, queue actions, and API helpers; and layered supporting CSS for audit indicators.
- **Data Changes**: Prisma migration adds moderation status metadata to model/image assets and a `ModerationLog` table for future notification history.

## 139 – [Fix] Moderation visibility adjustments
- **General**: Tightened moderation UX so flagged models and renders vanish for the community while creators receive a clear “In Audit” placeholder entry.
- **Technical Changes**: Filtered flagged assets in public listings for non-admins, added shared moderation helpers, rendered audit placeholders across the home tiles, explorers, gallery detail views, and curator profiles, and refreshed README guidance.
- **Data Changes**: None; visibility logic only.

## 140 – [Addition] Moderation tiles and collection safeguards
- **General**: Reimagined the Administration → Moderation queue with tile-based cards and an expanded review dialog that surfaces reporters, reasons, and report counts while automatically hiding linked collections during investigations.
- **Technical Changes**: Added Prisma-backed model/image moderation report tables, updated flag endpoints to record every report, refreshed the moderation queue API payloads, rebuilt the admin queue UI with card grids and a decision modal that enforces typed rejection notes, and extended styling for the new layout.
- **Data Changes**: Introduced `ModelModerationReport` and `ImageModerationReport` tables and ensured flagged models temporarily hide their collections while revoked models fully delete associated collections.

## 141 – [Addition] Moderation queue comfort refinements
- **General**: Softened the moderation workspace with a cozy tile grid that highlights who reported an asset, why it was flagged, and how often, while surfacing a clear hold notice on collections affected by moderation.
- **Technical Changes**: Summarized moderation reports into reporter/reason chips inside the admin queue and detail dialog, refreshed the tile styling, enforced rejection reasons server-side, exposed `isUnderModeration` from the gallery mapper, and added a gallery detail notice so curators know why a collection is hidden.

## 142 – [Fix] Windows bulk import parameter order
- **General**: Resolved the Windows bulk import helper startup by promoting connection settings to script parameters.
- **Technical Changes**: Converted server connection variables into the script-level `param` block so it loads before any assignments and continues defaulting directories and credentials.
- **Data Changes**: None.

## 141 – [Fix] Windows bulk importer resiliency
- **General**: Ensured the Windows bulk upload helper works on legacy shells and locates image previews stored alongside each LoRA.
- **Technical Changes**: Added a `System.Net.Http` assembly bootstrap for Windows PowerShell 5.1, resolved absolute paths for the source folders, introduced sibling image folder discovery, tightened image filtering, and guarded disposable cleanup.
- **Data Changes**: None.

## 143 – [Fix] Moderation reports schema wiring
- **General**: Restored the moderation queue so admins can review flagged assets without API errors.
- **Technical Changes**: Added moderation report mappers, regenerated the Prisma client, and taught the API to return reporter summaries for flagged models.
- **Data Changes**: Introduced `ModelModerationReport` and `ImageModerationReport` tables with cascading foreign keys.

## 144 – [Addition] Dual-phase bulk import hardening
- **General**: Elevated the Linux and Windows bulk import helpers with an admin-only, two-pass workflow that uploads LoRA weights with a random preview before streaming every gallery render in follow-up batches.
- **Technical Changes**: Split the scripts into model and gallery upload stages, enforced administrator role detection, chunked gallery uploads to bypass the per-request file limit, and refreshed the README with the updated flow and requirements.
- **Data Changes**: None.

## 145 – [Fix] Moderation dialog initialization guard
- **General**: Prevented the Administration → Moderation dialog from crashing when opening a flagged asset for review.
- **Technical Changes**: Hoisted the moderation action matcher into a memoized callback so busy-state checks run after initialization instead of reading an uninitialized const.
- **Data Changes**: None; runtime state handling only.

<<<<<<< HEAD
## 146 – [Addition] MyLora migration helper
- **General**: Added a turnkey script to migrate LoRA archives from MyLora into VisionSuit without touching databases by hand.
- **Technical Changes**: Introduced `scripts/migrate_mylora_to_visionsuit.py` with session-based MyLora scraping, VisionSuit upload orchestration, duplicate detection, and preview harvesting plus README guidance for dependency setup.
- **Data Changes**: None; the tool reads from MyLora and writes through existing VisionSuit APIs.
=======
## 146 – [Addition] Adult safety controls polish
- **General**: Finalized the NSFW governance experience with a focused admin Safety tab and clear badges when adult assets surface for opted-in viewers.
- **Technical Changes**: Suppressed duplicate status banners on the Safety tab, reset adult-tag errors when navigating away, refreshed the home tiles and explorer cards with adult badges gated by the viewer preference, and updated styling plus documentation to explain the workflow.
- **Data Changes**: None; UI and messaging updates only.
>>>>>>> 61823fee
<|MERGE_RESOLUTION|>--- conflicted
+++ resolved
@@ -742,19 +742,17 @@
 - **Technical Changes**: Split the scripts into model and gallery upload stages, enforced administrator role detection, chunked gallery uploads to bypass the per-request file limit, and refreshed the README with the updated flow and requirements.
 - **Data Changes**: None.
 
+## 14.5 – [Addition] MyLora migration helper
+- **General**: Added a turnkey script to migrate LoRA archives from MyLora into VisionSuit without touching databases by hand.
+- **Technical Changes**: Introduced `scripts/migrate_mylora_to_visionsuit.py` with session-based MyLora scraping, VisionSuit upload orchestration, duplicate detection, and preview harvesting plus README guidance for dependency setup.
+- **Data Changes**: None; the tool reads from MyLora and writes through existing VisionSuit APIs.
+
 ## 145 – [Fix] Moderation dialog initialization guard
 - **General**: Prevented the Administration → Moderation dialog from crashing when opening a flagged asset for review.
 - **Technical Changes**: Hoisted the moderation action matcher into a memoized callback so busy-state checks run after initialization instead of reading an uninitialized const.
 - **Data Changes**: None; runtime state handling only.
 
-<<<<<<< HEAD
-## 146 – [Addition] MyLora migration helper
-- **General**: Added a turnkey script to migrate LoRA archives from MyLora into VisionSuit without touching databases by hand.
-- **Technical Changes**: Introduced `scripts/migrate_mylora_to_visionsuit.py` with session-based MyLora scraping, VisionSuit upload orchestration, duplicate detection, and preview harvesting plus README guidance for dependency setup.
-- **Data Changes**: None; the tool reads from MyLora and writes through existing VisionSuit APIs.
-=======
 ## 146 – [Addition] Adult safety controls polish
 - **General**: Finalized the NSFW governance experience with a focused admin Safety tab and clear badges when adult assets surface for opted-in viewers.
 - **Technical Changes**: Suppressed duplicate status banners on the Safety tab, reset adult-tag errors when navigating away, refreshed the home tiles and explorer cards with adult badges gated by the viewer preference, and updated styling plus documentation to explain the workflow.
 - **Data Changes**: None; UI and messaging updates only.
->>>>>>> 61823fee
