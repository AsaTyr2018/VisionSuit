## 001 – [Fix] Express startup fix
- **General**: Stabilized the backend boot process after Express failed to locate the request augmentation module.
- **Technical Changes**: Converted the Express request extension from `.d.ts` to `.ts`, refreshed backend linting, and documented the troubleshooting steps and upload endpoint in the README.
- **Data Changes**: None; runtime typings only.

## 002 – [Fix] Storage proxy hardening (0c8e4b3)
- **General**: Delivered a reliable storage proxy so MinIO assets stream through the backend with consistent limits and messaging.
- **Technical Changes**: Added `/api/storage/:bucket/:objectKey`, enriched Multer error handling, routed frontend downloads through the proxy, introduced shared storage helpers, and updated README limits.
- **Data Changes**: None; transport layer adjustments only.

## 003 – [Addition] MinIO storage foundation (16b920c)
- **General**: Introduced MinIO-backed storage with first-class setup guidance across the stack.
- **Technical Changes**: Added `lib/storage` with automatic bucket provisioning, gated server startup on successful bootstrap, wired new MinIO environment variables, templated `.env`, and extended the installer and README.
- **Data Changes**: None beyond new storage buckets created at runtime.

## 004 – [Addition] Platform bootstrap (21ef5ed)
- **General**: Established the initial VisionSuit platform spanning backend API, Prisma schema, and Vite frontend skeleton.
- **Technical Changes**: Implemented Express routing, LoRA/image/gallery/statistics endpoints, Prisma schema with seeds, responsive dashboard components, API helpers, lint/build automation, and comprehensive README guidance.
- **Data Changes**: Introduced the baseline SQLite schema and seed content for users, assets, galleries, and tags.

## 005 – [Fix] Express wildcard regression (37ed12b)
- **General**: Repaired storage downloads after Express 5 rejected wildcard parameters.
- **Technical Changes**: Replaced the proxy route with `/api/storage/:bucket/:objectKey(*)`, updated handler lookups, and aligned README documentation.
- **Data Changes**: None.

## 006 – [Addition] Unified dev starter (5957426)
- **General**: Simplified local development with a combined launcher for backend and frontend.
- **Technical Changes**: Added `dev-start.sh`, hardened Vite host/port parsing for 0.0.0.0 access, synchronized backend package metadata, and refreshed README workflow notes.
- **Data Changes**: None.

## 007 – [Fix] Node 18 crypto polyfill (620b2ab)
- **General**: Ensured the frontend works on Node 18.19 by polyfilling missing WebCrypto hashing APIs.
- **Technical Changes**: Added a reusable polyfill script, required it via npm scripts, typed the Vite config, and documented Node compatibility guidance.
- **Data Changes**: None.

## 008 – [Addition] Guided installer (78dbd3b)
- **General**: Reduced onboarding friction with an interactive installation script for both services.
- **Technical Changes**: Introduced `install.sh` to install dependencies, scaffold `.env` files, and optionally run Prisma tasks while documenting the workflow in the README.
- **Data Changes**: None.

## 009 – [Addition] Extended rollback tooling (805a7d9)
- **General**: Expanded the rollback utility to fully clean local toolchains when requested.
- **Technical Changes**: Taught `rollback.sh` to purge npm caches, global prefixes, and popular Node version managers while clearly documenting the destructive steps.
- **Data Changes**: None.

## 010 – [Addition] Dockerized install flow (a1b2c3d)
- **General**: Automated Docker, Portainer, and MinIO provisioning during installation.
- **Technical Changes**: Added Docker/Compose checks, optional Portainer setup, persistent MinIO container orchestration, and README updates covering prerequisites and persistence paths.
- **Data Changes**: None; infrastructure only.

## 011 – [Fix] Prisma configuration cleanup (b29726e)
- **General**: Unblocked Prisma CLI usage by removing conflicting environment overrides.
- **Technical Changes**: Deleted `prisma/.env`, updated ignores and rollback script references, and clarified README setup notes.
- **Data Changes**: None.

## 012 – [Addition] Repository reset (d09d717)
- **General**: Cleared the repository to prepare for the new VisionSuit codebase.
- **Technical Changes**: Removed legacy application files and reset README content.
- **Data Changes**: Purged prior project artifacts to start from a clean slate.

## 013 – [Fix] Inline Vite polyfill (d5003cf)
- **General**: Delivered a built-in hash polyfill so the dev starter no longer crashes on missing `crypto.hash`.
- **Technical Changes**: Embedded compatibility logic inside `vite.config.ts`, expanded TypeScript settings, and documented the change.
- **Data Changes**: None.

## 014 – [Addition] Rollback utility (d7034e7)
- **General**: Added a dedicated rollback script to restore local environments quickly.
- **Technical Changes**: Implemented artifact and dependency cleanup for both services and described usage in the README.
- **Data Changes**: None; cleans up generated files only.

## 015 – [Fix] Storage proxy compatibility (eedd315)
- **General**: Fixed another Express wildcard incompatibility impacting storage downloads.
- **Technical Changes**: Switched the proxy to `:objectKey(.*)` to accept nested paths and validated linting (pending type fixes).
- **Data Changes**: None.

## 016 – [Addition] Frontend production pass (f80f7df)
- **General**: Elevated the landing experience with a hero flow and three-step upload wizard.
- **Technical Changes**: Built the UploadWizard component, toast system, hero CTA, API client hooks, and extensive styling updates while aligning README highlights.
- **Data Changes**: None.

## 017 – [Fix] Prisma environment standardization (fa46387)
- **General**: Normalized Prisma configuration so migrations run without manual variables.
- **Technical Changes**: Added a shared SQLite URL, updated ignore rules, removed legacy package settings, and refreshed README guidance.
- **Data Changes**: None; configuration only.

## 018 – [Addition] Explorer expansion (pending)
- **General**: Delivered data-driven explorers for LoRA assets and curated galleries.
- **Technical Changes**: Implemented advanced filtering, lazy loading, new card layouts, reusable chips, and README updates for the frontend workflow.
- **Data Changes**: None; UI consuming existing APIs.

## 019 – [Addition] Workflow plan
- **General**: Published the VisionSuit workflow roadmap covering components, phases, and risks.
- **Technical Changes**: Added planning documentation and referenced it from the README.
- **Data Changes**: None.

## 020 – [Addition] Gallery overhaul (0941b39)
- **General**: Replaced the legacy image gallery with a richer collection explorer and lightbox.
- **Technical Changes**: Added random preview tiles, five-column grids, scroll pagination, detailed lightbox metadata, supporting styles, and README updates.
- **Data Changes**: None.

## 021 – [Addition] Upload pipeline foundation (1bdf211)
- **General**: Transitioned uploads from a mock to a production-ready flow with governance messaging.
- **Technical Changes**: Implemented `POST /api/uploads`, added `UploadDraft` schema and validation, enhanced hero layout, enriched wizard error handling, refreshed styles, and documented the API.
- **Data Changes**: Added the `UploadDraft` table and related migration to persist draft sessions and file metadata.

## 022 – [Addition] Model detail refresh (3396953)
- **General**: Streamlined the model detail view for clearer information hierarchy.
- **Technical Changes**: Reworked layout into summary table plus preview, elevated download CTA styling, and synchronized README highlights.
- **Data Changes**: None.

## 023 – [Addition] Metadata table redesign (4b59727)
- **General**: Made model metadata easier to scan by normalizing nested payloads.
- **Technical Changes**: Added recursive normalization in the asset explorer, replaced definition lists with accessible tables, and refined table styling.
- **Data Changes**: None.

## 024 – [Fix] Focused model uploads (4fd2b2b)
- **General**: Tightened the model upload experience to prevent extraneous files.
- **Technical Changes**: Limited uploads to one model plus optional preview, hid gallery/type controls, updated review copy, and refreshed README guidance.
- **Data Changes**: None.

## 025 – [Addition] Model versioning (5b1e08a)
- **General**: Enabled versioned model management across backend and frontend.
- **Technical Changes**: Added `ModelVersion` schema and API endpoint, expanded storage cleanup, built the ModelVersion dialog, wired API client calls, and styled version chips.
- **Data Changes**: Added the `ModelVersion` table and relations for persisted Safetensor revisions.

## 026 – [Addition] Explorer layout polish (7c08273)
- **General**: Improved model explorer navigation with consistent grids and cross-links.
- **Technical Changes**: Locked the explorer to five-column lazy-loaded grids, added metadata sidebars, linked related galleries and models, and updated styles plus README highlights.
- **Data Changes**: None.

## 027 – [Addition] Gallery albums (9225ba6)
- **General**: Introduced album-centric gallery browsing with immersive previews.
- **Technical Changes**: Added `GalleryAlbum` components, hero tiles, keyboard-aware lightbox, skeleton states, and removed outdated cards while updating documentation.
- **Data Changes**: None.

## 028 – [Addition] Admin control center (commit TBD)
- **General**: Reimagined the admin panel for large-scale moderation workloads.
- **Technical Changes**: Added bulk filters and actions across users, models, and images; extended gallery editors; implemented backend batch endpoints; refreshed styling; and aligned README highlights.
- **Data Changes**: None; operates on existing records.

## 029 – [Fix] Explorer copy cleanup (commit TBD)
- **General**: Completed the English localization of remaining asset explorer strings.
- **Technical Changes**: Translated residual German labels and logs and verified linting.
- **Data Changes**: None.

## 030 – [Addition] Authentication and admin suite (commit TBD)
- **General**: Secured VisionSuit with full JWT authentication and admin tooling.
- **Technical Changes**: Added login/me endpoints, password hashing, auth middleware, role-aware upload/asset routes, admin CRUD APIs, provisioning script, frontend auth context and dashboards, and updated styling plus README docs.
- **Data Changes**: Stores hashed credentials and role assignments within existing user tables.

## 031 – [Addition] Dialog-based explorers (commit TBD)
- **General**: Shifted model and gallery detail views into reusable dialogs for better focus on small screens.
- **Technical Changes**: Added modal navigation with backdrop/escape handling, parent callbacks, responsive CSS, and README updates.
- **Data Changes**: None.

## 032 – [Fix] Resilient gallery metadata (commit TBD)
- **General**: Prevented gallery crashes when metadata is missing or incomplete.
- **Technical Changes**: Made metadata fields optional in types, guarded lightbox and card rendering with optional chaining, and documented the resilience improvement.
- **Data Changes**: None.

## 033 – [Addition] Curator asset lifecycle tools
- **General**: Empowered curators and admins to fully manage models, collections, and images with safe deletion workflows and flexible gallery links.
- **Technical Changes**: Added a backend endpoint for linking models to galleries, refreshed the model explorer with irreversible delete confirmations and link management UI, expanded the gallery explorer with delete actions, updated shared styles, and extended the API client plus app state handlers.
- **Data Changes**: None; feature relies on existing Prisma models.

## 033 – [Addition] Ranking administration suite (commit TBD)
- **General**: Empowered administrators to tune ranking math, expand the ladder, and moderate curator visibility.
- **Technical Changes**: Added configurable ranking settings and tier management APIs, introduced user-specific ranking overrides, refreshed profile scoring with dynamic weights, and surfaced ranking blocks in the UI.
- **Data Changes**: Added Prisma models and migrations for ranking settings, tiers, and per-user overrides.

## 034 – [Addition] Home dashboard alignment (commit TBD)
- **General**: Brought the home view in line with the explorer layout for consistent discovery.
- **Technical Changes**: Implemented modular home cards, responsive two-section grid, tagged CTA buttons, explorer tag filtering, and README updates.
- **Data Changes**: None.

## 035 – [Addition] Metadata extraction pipeline (commit TBD)
- **General**: Added automated metadata parsing for uploads to power richer search.
- **Technical Changes**: Built a backend metadata helper for PNG/JPEG/Safetensors, integrated results into upload processing and API payloads, wired frontend filters and admin dashboards to the new fields, and documented the automation.
- **Data Changes**: Persisted extracted metadata JSON on model/image assets and upload drafts.

## 036 – [Addition] Metadata dialog enhancements (commit TBD)
- **General**: Clarified safetensor metadata presentation and separated tag analysis.
- **Technical Changes**: Added recursive JSON detection for model aliases, filtered frequency stats, introduced a dedicated tag dialog, refined buttons/tables, and updated highlights.
- **Data Changes**: None.

## 037 – [Addition] UI streamline (commit TBD)
- **General**: Simplified dashboard chrome and clarified key call-to-actions.
- **Technical Changes**: Removed redundant header buttons, unified explorer labels, added role-aware gallery dropdown in the wizard with error messaging, and updated README notes.
- **Data Changes**: None.

## 038 – [Addition] Upload wizard translation (commit TBD)
- **General**: Completed the English-language UX for the upload wizard.
- **Technical Changes**: Translated all visible strings, added category mapping, refined copy in success/review states, ensured supporting components match, and noted the change in the README.
- **Data Changes**: None.

## 039 – [Fix] Storage route consolidation (commit TBD)
- **General**: Finalized Express storage routing compatible with Express 5 across GET and HEAD.
- **Technical Changes**: Migrated to `/:bucket/*`, shared handler logic, and explained the fix while awaiting final commit ID.
- **Data Changes**: None.


## 040 – [Addition] Streamlined installer (da2500c)
- **General**: Tuned the installer for production hosts with automatic IP detection.
- **Technical Changes**: Added smart IP/port prompts, synchronized `.env` files, injected MinIO defaults, and refreshed README installation guidance.
- **Data Changes**: None.

## 041 – [Fix] Storage wildcard fix (e59b9b2)
- **General**: Ensured storage endpoints load under Express 5 after wildcard parsing changes.
- **Technical Changes**: Adopted a named `:objectPath(*)` parameter, retained legacy fallback, and updated README endpoint documentation.
- **Data Changes**: None.

## 042 – [Addition] Avatar upload pipeline (commit TBD)
- **General**: Enabled secure on-platform avatar uploads with built-in validation and MinIO-backed delivery.
- **Technical Changes**: Added the `/api/users/:id/avatar` endpoint with strict MIME checks and size guards, updated auth user serialization, wired the React account settings dialog and API client for file uploads, and refreshed styles plus documentation.
- **Data Changes**: Stores uploaded avatars in the image bucket under user-specific prefixes; database schema unchanged.

## 043 – [Addition] Model version hierarchy controls (commit TBD)
- **General**: Enabled full lifecycle management of secondary model revisions directly from the admin console.
- **Technical Changes**: Added backend promotion and deletion endpoints, refined primary-version mapping to preserve chronology, exposed new API client helpers, and wired admin UI actions for promoting, renaming, and removing versions with refreshed README guidance.
- **Data Changes**: None.

## 044 – [Addition] Model card layout polish (commit TBD)
- **General**: Smoothed the model card experience by aligning primary actions and tightening the dataset tags table.
- **Technical Changes**: Converted the preview action stack to a full-width flex column, equalized button typography, and padded the tag frequency table with a fixed layout so headers and rows stay inside the dialog.
- **Data Changes**: None.

## 045 – [Addition] Trigger activator modelcards
- **General**: Added a dedicated Trigger/Activator field to modelcards with copy-to-clipboard handling during uploads and admin edits.
- **Technical Changes**: Extended the Prisma schema, API validation, upload wizard, admin panel, and explorer UI to capture and display trigger phrases while equalizing modelcard summary column sizing and styling the copy action.
- **Data Changes**: Introduced a nullable `trigger` column on `ModelAsset` records and seeded demo content with a default activator.

## 046 – [Addition] Storage object IDs (e78ced6)
- **General**: Moved storage downloads to stable object IDs resolved from the database.
- **Technical Changes**: Added the `StorageObject` table and migration, updated the proxy to look up metadata by ID, adjusted upload pipelines to create records, and refreshed README docs.
- **Data Changes**: Introduced `StorageObject` records referencing each stored asset.

## 047 – [Addition] Gallery upload wizard (ecb521e)
- **General**: Launched a gallery-specific upload wizard with backend support and documentation.
- **Technical Changes**: Added multi-image upload handling with validation, created gallery entries per file, linked explorer actions, adjusted toast handling, and updated README guidance.
- **Data Changes**: Persisted gallery draft assets and cover updates during uploads.

## 048 – [Addition] README refresh
- **General**: Modernized and translated the README into clear English.
- **Technical Changes**: Reorganized highlights, architecture overview, installation, workflow, upload pipeline, and troubleshooting content for clarity.
- **Data Changes**: None.

## 049 – [Addition] Product shell refresh (bb636b9)
- **General**: Updated the frontend shell with persistent navigation and service health indicators.
- **Technical Changes**: Added a permanent sidebar, surface status API `/api/meta/status`, refreshed home tiles, introduced a standalone image explorer, and aligned README docs.
- **Data Changes**: None.

## 050 – [Addition] Launch day polish (bcd8f72)
- **General**: Elevated the landing page into a production control panel with trust cues and CTAs.
- **Technical Changes**: Added sticky topbar, hero, trust metrics, CTA panels, wizard auto-refresh callbacks, extensive styling, README updates, and corrected prior changelog references.
- **Data Changes**: None.

## 051 – [Addition] Direct MinIO pipeline (pending)
- **General**: Connected uploads directly to MinIO with immediate asset availability.
- **Technical Changes**: Updated upload endpoints to stream to MinIO with checksums, created assets/galleries in one pass, exposed storage metadata in APIs, refreshed frontend cards/wizard messaging, and documented the flow.
- **Data Changes**: Assets and galleries now persist MinIO bucket/object names alongside existing metadata.

## 052 – [Addition] Community roadmap documentation
- **General**: Documented the planned community engagement features and surfaced the roadmap in public docs.
- **Technical Changes**: Added a dedicated community features plan detailing reactions, comments, follows, collections, and the supporting architecture; linked the plan from the README via a new Community Roadmap section.
- **Data Changes**: None; documentation-only update outlining future schema additions.

## 053 – [Addition] Historical changelog migration
- **General**: Consolidated all legacy changelog entries into the unified format and cleaned up redundant files.
- **Technical Changes**: Transcribed prior per-commit notes into the new changelog layout and removed superseded markdown entries.
- **Data Changes**: None.

## 054 – [Addition] Preview gallery quick actions
- **General**: Moved linked image collection access directly beneath the model preview with action-style buttons.
- **Technical Changes**: Updated the asset detail preview card to render gallery navigation buttons alongside downloads and refreshed the associated styling while removing the old section list.
- **Data Changes**: None.

## 055 – [Addition] Model card action polish (commit TBD)
- **General**: Tightened the model card actions by matching button styling and clarifying the surrounding tag and metadata layout.
- **Technical Changes**: Reduced preview action width stretching, unified the open-collection button palette with downloads, simplified its label, introduced a detail grid for tags versus metadata, and refreshed spacing utilities for both sections.
- **Data Changes**: None.

## 056 – [Addition] Model card layout restructure
- **General**: Rebuilt the model card layout into a two-column canvas with more breathing room and stabilized table alignment.
- **Technical Changes**: Introduced a responsive layout grid for summary and metadata panes, widened the dialog container, enforced fixed table layouts, and added flexible metadata scroll containers.
- **Data Changes**: None.

## 057 – [Addition] Model card width expansion
- **General**: Enlarged the model detail dialog so metadata columns remain readable on wide screens.
- **Technical Changes**: Adjusted the dialog container to span 80% of the viewport (capped at 1400px) and loosened the tablet breakpoint width to retain proportional spacing.
- **Data Changes**: None.

## 058 – [Addition] Model card metadata centering
- **General**: Realigned the model card so the metadata panel sits beneath the preview and regains breathing room.
- **Technical Changes**: Repositioned the metadata section inside the summary grid, removed the squeezing flex growth, and added styling to center the metadata card below the preview.
- **Data Changes**: None.

## 059 – [Addition] Model version management enhancements (commit TBD)
- **General**: Empowered curators and admins to rename model versions from the modelcard while giving the metadata section more breathing room.
- **Technical Changes**: Added `PUT /api/assets/models/:modelId/versions/:versionId`, expanded the frontend API client, introduced an edit dialog with permission checks, refined version chip labelling with edit controls, and stretched the metadata card styling.
- **Data Changes**: None; operates on existing model/version records without schema updates.

## 060 – [Fix] Asset explorer crash fix (commit TBD)
- **General**: Restored the model gallery so the Asset Explorer shows tiles instead of failing with a blank screen.
- **Technical Changes**: Reordered the `activeAsset` memo and its permission guard ahead of dependent effects to remove the temporal dead zone runtime error that crashed the component on load.
- **Data Changes**: None.

## 061 – [Addition] Gallery detail grid expansion (commit TBD)
- **General**: Extended the gallery detail view to surface six thumbnails per row on wide screens without distorting the layout.
- **Technical Changes**: Updated `.gallery-detail__grid` breakpoints and thumbnail sizing in `frontend/src/index.css` to provide a six-column base with responsive fallbacks and square previews.
- **Data Changes**: None; visual styling only.

## 062 – [Addition] Administration workspace restyle
- **General**: Modernized the admin console with a lighter visual rhythm and clearer hierarchy for moderation workflows.
- **Technical Changes**: Reworked administration CSS with glassmorphism cards, pill navigation, refined forms/tables, enhanced focus states, and refreshed README guidance.
- **Data Changes**: None.

## 063 – [Addition] Compact moderation grid (commit TBD)
- **General**: Reimagined the admin image moderation space as a dense grid with inline previews and quick actions to keep hundreds of thousands of assets scannable.
- **Technical Changes**: Introduced thumbnail resolution helpers, expandable edit sections, condensed metadata badges, subtle action buttons, and refreshed README guidance to describe the new workflow.
- **Data Changes**: None; presentation-only adjustments.

## 064 – [Addition] Moderation workflow foundation
- **General**: Introduced end-to-end asset moderation with member flagging, admin queue review, and audit overlays so sensitive content stays obscured for non-admins.
- **Technical Changes**: Expanded Prisma with moderation enums/logging, implemented flag, queue, approve, and remove endpoints, exposed moderation metadata on profiles, enhanced the React API client and explorers with blur overlays plus feedback messaging, and added a Moderation tab with queue actions and styles in the admin panel alongside updated README guidance.
- **Data Changes**: Added the `ModerationLog` model and new moderation status/flag columns on model and image assets, including relations to the user who flagged the content.

## 064 – [Fix] Admin search event pooling fix
- **General**: Restored admin panel filters so typing in search fields no longer crashes the interface.
- **Technical Changes**: Captured input and select values before enqueuing state updates throughout `AdminPanel.tsx` to avoid React's SyntheticEvent pooling from clearing `currentTarget`.
- **Data Changes**: None; UI state handling only.

## 065 – [Addition] Admin model grid parity (commit TBD)
- **General**: Brought the models administration view in line with the image moderation cards, including clear version lineage per asset.
- **Technical Changes**: Replaced the tabular model manager with card-based layouts, surfaced version metadata with storage links, added expansion controls, refreshed styling, and updated README guidance.
- **Data Changes**: None; presentation layer only.

## 066 – [Addition] Community plan feasibility documentation
- **General**: Captured the community roadmap feasibility assessment in dedicated documentation and linked it from the main README.
- **Technical Changes**: Added `docs/community-features-plan-analysis.md` mirroring the prior review tables and refreshed the README community roadmap section with a reference to the new analysis.
- **Data Changes**: None; documentation-only addition for planning purposes.
## 067 – [Addition] Severity-based community update plans
- **General**: Published severity-grouped content update roadmaps to steer community feature rollout communications.
- **Technical Changes**: Added dedicated plan documents for Projects Silverleaf, Ironquill, and Novashield plus updated the README to reference them.
- **Data Changes**: None; documentation-only planning assets.

## 068 – [Addition] Interactive home spotlights (commit TBD)
- **General**: Elevated the home dashboard with clickable previews that jump directly into the explorers.
- **Technical Changes**: Added media buttons on home tiles that focus the respective model or gallery, introduced gallery lookups for image cards, updated hover/focus styling, and refreshed README guidance.
- **Data Changes**: None.

## 069 – [Fix] Modelcard primary-first ordering
- **General**: Ensured modelcard version listings surface the primary release before sequential versions for quicker recognition.
- **Technical Changes**: Updated backend asset mapping to keep the primary version at the top while numerically ordering the remaining versions and retaining latest-version metadata via creation timestamps.
- **Data Changes**: None; response payload ordering only.

## 070 – [Addition] Dialog-driven user onboarding (pending)
- **General**: Reimagined account creation with preset-driven dialogs and clearer role guidance for administrators.
- **Technical Changes**: Added a multi-step `UserCreationDialog` with validation and password generation, introduced role summary popups, revamped the admin onboarding panel styling, extended status handling, and refreshed README highlights.
- **Data Changes**: None; interface and workflow updates only.

## 071 – [Addition] Client bulk import scripts
- **General**: Equipped curators with turnkey client importers so LoRA weights and previews can be staged locally and pushed to the VisionSuit server in bulk.
- **Technical Changes**: Added dedicated Linux/macOS and Windows scripts that validate matching preview folders, pick a random cover image, generate a manifest, and upload packages over SSH; refreshed the README with setup and execution guidance.
- **Data Changes**: None; tooling additions only.

## 072 – [Addition] API-driven bulk import helpers
- **General**: Reworked the client import tooling to authenticate against VisionSuit and upload LoRAs through the official pipeline instead of SSH transfers.
- **Technical Changes**: Replaced the staging/manifest workflow with direct `POST /api/uploads` calls in both scripts, added credential prompts and file-cap trimming, refreshed README guidance, and documented password handling.
- **Data Changes**: None; ingestion now flows through existing upload drafts and storage objects.

## 073 – [Fix] Frontend title alignment (commit TBD)
- **General**: Updated the browser tab title to reflect the VisionSuit brand instead of the Vite starter text.
- **Technical Changes**: Changed the HTML document title in `frontend/index.html` to "VisionSuit" for production readiness.
- **Data Changes**: None.
## 074 – [Addition] Sidebar service status refinement
- **General**: Elevated the service indicator deck with cohesive glassmorphism cards and contextual badges.
- **Technical Changes**: Reworked the sidebar status markup with service initials, introduced gradient icon styling and status-aware card accents, refreshed health pill visuals, and updated the README highlight to describe the polished cards.
- **Data Changes**: None; presentation-only updates for health indicators.

## 075 – [Addition] Sidebar status LED redesign (commit TBD)
- **General**: Replaced the sidebar service text badges with compact LED indicators that stay visible within the card layout.
- **Technical Changes**: Updated the service status header markup, introduced dedicated LED styling with accessibility helpers, and refreshed the README highlight to mention the beacons.
- **Data Changes**: None.

## 076 – [Addition] Curator edit controls (commit TBD)
- **General**: Enabled curators to edit their own models, galleries, and images directly from the explorers without requiring admin access.
- **Technical Changes**: Added role-aware edit dialogs for models, images, and collections, refreshed state management in the explorers, expanded styling for new action buttons, and updated README guidance.
- **Data Changes**: None; updates operate on existing records only.

## 077 – [Fix] Gallery explorer resilience (commit TBD)
- **General**: Restored the gallery explorer so collections with missing owners or entry arrays render instead of crashing to an empty panel.
- **Technical Changes**: Added defensive helpers for owner and entry access, updated filters/sorters to use the safe lookups, hardened the detail dialogs, and refreshed README guidance about handling incomplete payloads.
- **Data Changes**: None; safeguards run entirely on the client.

## 078 – [Fix] Gallery explorer initialization fix (commit TBD)
- **General**: Restored the gallery explorer lightbox so collections open without crashing.
- **Technical Changes**: Moved the active gallery memoization before dependent effects to prevent accessing uninitialized bindings.
- **Data Changes**: None.

## 079 – [Fix] Image edit dialog layering fix
- **General**: Ensured the image edit dialog surfaces above the lightbox when curators edit a single gallery image.
- **Technical Changes**: Raised the modal z-index styling in `frontend/src/index.css` so edit dialogs overlay the gallery image modal backdrop.
- **Data Changes**: None; styling adjustment only.

## 080 – [Addition] Image metadata layout compaction
- **General**: Shortened the image metadata edit experience by spreading controls into columns so the dialog stays within the viewport.
- **Technical Changes**: Widened the image edit dialog container and introduced a responsive three-column grid for metadata fields in `frontend/src/components/ImageAssetEditDialog.tsx` and `frontend/src/index.css`.
- **Data Changes**: None; purely presentational improvements to existing metadata inputs.

## 081 – [Addition] Curator profile spotlight
- **General**: Introduced curator profile pages with contribution stats, ranks, and full listings of each curator’s models and collections.
- **Technical Changes**: Added a public `/api/users/:id/profile` endpoint, new profile view state management, reusable curator link styling, `UserProfile` component, and expanded explorers/admin panels to open profiles.
- **Data Changes**: None; profile data is derived from existing users, models, galleries, and images.

## 082 – [Fix] Upload wizard asset type wiring fix
- **General**: Restored both model and gallery uploads by ensuring each wizard mode automatically supplies the correct asset type to the API.
- **Technical Changes**: Renamed the upload wizard form state to `assetType`, adjusted validations, review summaries, and submission payloads to use the field, and forwarded the computed type to `createUploadDraft` so the backend receives `lora` or `image` as expected.
- **Data Changes**: None; fixes adjust client-side form wiring only.

## 083 – [Fix] Primary view initialization guard
- **General**: Fixed the blank screen on startup by ensuring the primary view navigation helper initializes before any effects run.
- **Technical Changes**: Moved the `openPrimaryView` callback above dependent effects in `frontend/src/App.tsx` so React doesn’t hit the temporal dead zone when guarding the admin view.
- **Data Changes**: None; state management only.

## 084 – [Addition] Self-service account settings
- **General**: Empowered curators to manage their own profile details and passwords directly from the console sidebar.
- **Technical Changes**: Added authenticated profile/password routes, new API helpers, an account settings modal with validation, refreshed sidebar styling, and updated README guidance.
- **Data Changes**: None; updates operate on existing user records only.

## 085 – [Fix] Avatar relay hardening
- **General**: Ensured curator avatars remain visible regardless of MinIO hostname settings by proxying them through the API and removing the manual URL field from account settings.
- **Technical Changes**: Added a `/api/users/:id/avatar` stream endpoint, centralized avatar URL resolution with request-aware helpers, updated user serializers to emit proxied links, refreshed the React profile view to normalize avatar sources, and simplified the account settings dialog plus docs.
- **Data Changes**: None; avatars continue to upload into the existing image bucket with unchanged storage paths.

## 086 – [Addition] Admin ranking controls UI
- **General**: Introduced a ranking administration tab so operators can adjust scoring weights, manage tiers, and moderate individual curators from one place.
- **Technical Changes**: Extended the frontend API client with ranking helpers, wired App state to load settings and tiers, built ranking forms with validation/status feedback in the admin panel, and refreshed the README to highlight the feature.
- **Data Changes**: None; interfaces call existing ranking endpoints without schema updates.

## 087 – [Fix] Ranking administration guardrails
- **General**: Restored the ranking admin workspace so weights, tiers, and curator actions work reliably for administrators.
- **Technical Changes**: Required authenticated admin access for `/api/rankings` endpoints, buffered ranking input handlers against React event reuse, and refreshed README guidance around the responsive admin panel.
- **Data Changes**: None.

## 088 – [Addition] Model management mainframe
- **General**: Simplified the admin model overview to focus on previews and names while moving detailed editing into the mainframe workspace.
- **Technical Changes**: Reworked the `AdminPanel` model tab to highlight grid cards with a Manage action, introduced a dedicated mainframe form/versions layout, refreshed selection handling, and updated styling to support the new structure.
- **Data Changes**: None; presentation and client-side workflow updates only.

## 089 – [Addition] Private visibility with curator audits
- **General**: Locked down private models, images, and collections so they’re only visible to their owners, while giving administrators an explicit Audit switch on curator profiles to moderate hidden uploads on demand.
- **Technical Changes**: Added optional auth middleware, Prisma `isPublic` flags for models and images, request-level filtering across asset and gallery endpoints, profile visibility signalling, audit-aware gallery serialization, and refreshed the React profile view with an Audit control, privacy notices, and private badges.
- **Data Changes**: Introduced a Prisma migration that persists the new `isPublic` columns for `ModelAsset` and `ImageAsset` records.

## 090 – [Fix] Model version migration guard
- **General**: Unblocked local migrations by ensuring the new model version table setup skips recreating already-provisioned structures.
- **Technical Changes**: Updated the `add_asset_visibility` Prisma migration to conditionally create the `ModelVersion` table and associated indexes when they are missing.
- **Data Changes**: None; existing `ModelVersion` rows remain untouched.

## 091 – [Fix] Admin visibility restoration
- **General**: Restored comprehensive moderation access so administrators always see every model, gallery, and image without toggling audit mode in the workspace.
- **Technical Changes**: Let admin requests bypass `isPublic` filters across asset and gallery listings, ensured gallery serialization includes private entries for admins, and allowed admin profile views to include private uploads while leaving audit mode behavior intact.
- **Data Changes**: None; visibility rules operate on existing records only.

## 092 – [Fix] Curator deletion & linking hardening
- **General**: Finalized curator-facing deletion and gallery linking so model and collection maintenance works without admin support.
- **Technical Changes**: Regenerated the Prisma client, tightened gallery mapper typings, restored missing backend type imports, and verified linting for both backend and frontend workspaces.
- **Data Changes**: None; the feature operates on existing Prisma models.

## 093 – [Fix] Model explorer initialization guard
- **General**: Prevented the model explorer from crashing when opening the page by initializing gallery linking state safely.
- **Technical Changes**: Reordered the gallery memoization and effect in `frontend/src/components/AssetExplorer.tsx` so React never references `linkableGalleries` before it is computed.
- **Data Changes**: None; client-side state management only.

## 094 – [Addition] Collection cover picker
- **General**: Replaced the manual cover URL input with dedicated actions to upload a new image or pick one from the collection itself.
- **Technical Changes**: Added a gallery cover upload endpoint with image validation and storage cleanup, refreshed the gallery editor UI with preview/status handling, selection grid styling, and API wiring for immediate updates, and exposed a client helper for the new upload call.
- **Data Changes**: None; cover selections reuse existing gallery/image records.

## 095 – [Addition] Vite host allow list helper (commit TBD)
- **General**: Simplified approving external domains for the front-end dev server.
- **Technical Changes**: Added a Node helper to append domains to `frontend/allowed-hosts.json`, taught `vite.config.ts` to load the allow list, and documented the workflow in the README.
- **Data Changes**: None; stores hostnames in a tracked configuration file only.

## 096 – [Fix] Neutralize Vite host documentation
- **General**: Replaced references to a private domain with a neutral example so operators can copy commands safely.
- **Technical Changes**: Updated the README usage sample for the allowed-host helper and refreshed the default `frontend/allowed-hosts.json` entry to use `example.com`.
- **Data Changes**: Adjusted the tracked allow-list file to contain only the placeholder `example.com`.

## 097 – [Addition] Frontend-origin routing control
- **General**: Enabled external access through the frontend without exposing backend or MinIO internals.
- **Technical Changes**: Added same-origin API routing tokens, automatic Vite proxying with `DEV_API_PROXY_TARGET`, installer support for the proxy target, and refreshed README guidance for reverse proxy deployments.
- **Data Changes**: None; configuration and documentation updates only.

## 098 – [Fix] Avatar public URL rewrite
- **General**: Ensured curator avatars load on public domains by rewriting leftover MinIO links to flow through the API proxy.
- **Technical Changes**: Taught the storage resolver to map HTTP MinIO URLs back to bucket/object pairs so avatar serialization always emits `/api/users/:id/avatar`, and refreshed the README highlight around the hardened avatar delivery.
- **Data Changes**: None; existing avatar records are reinterpreted at runtime without touching persisted values.

## 099 – [Fix] Avatar loopback rewrite (commit TBD)
- **General**: Ensured curator avatars never leak loopback URLs when profiles are loaded externally.
- **Technical Changes**: Taught the avatar resolver to reroute any localhost or 127.0.0.0/8 links through the configured API base so the frontend serves same-origin assets.
- **Data Changes**: None.

## 033 – [Addition] On-site generator planning
- **General**: Documented the ComfyUI-based on-site image generator concept with architecture, workflow pipeline, and rollout phases, and linked the plan in the README roadmap.
- **Technical Changes**: Added `docs/on-site-image-generator-plan.md` detailing service topology, pipeline stages, storage strategy, and operational guidance; updated README to reference the new plan.
- **Data Changes**: None; planning documentation only.

## 100 – [Addition] Generator queue & credit planning refresh
- **General**: Expanded the on-site generator roadmap with detailed queue management and virtual credit policies.
- **Technical Changes**: Documented Redis-backed queue operations, prioritization tiers, credit-aware submissions, ledger schema considerations, and monitoring/operational responses.
- **Data Changes**: None; outlined prospective metadata and credit ledger fields only.

## 101 – [Addition] Member likes rollout
- **General**: Enabled the USER member role with public registration, single-tap image likes, and updated guest restrictions across the platform.
- **Technical Changes**: Added a shared gallery include builder with like hydration, enforced auth on download/like routes, refreshed the gallery explorer UI for accessible inline like controls, updated admin role summaries, and wired the API client plus profile views to surface total like counts.
- **Data Changes**: Introduced the `ImageLike` table with composite keys and defaulted new accounts to the USER role via Prisma migration.

## 102 – [Fix] Public storage access restoration
- **General**: Restored public asset previews and downloads after the storage proxy started rejecting guest traffic.
- **Technical Changes**: Replaced the blanket auth guard on `/api/storage` with role-aware access checks that map objects back to their owning models, images, galleries, or avatars, and refreshed README guidance about guest downloads.
- **Data Changes**: None; access rules only.

## 103 – [Addition] Admin private preview access
- **General**: Let administrators review private images inline without downloading files manually.
- **Technical Changes**: Accepted access tokens supplied via query parameters in the storage proxy middleware and taught the front-end storage resolver to append the persisted auth token so `<img>` requests authenticate transparently.
- **Data Changes**: None; authentication flow only.

## 104 – [Addition] Intelligent preview cache tokens (commit TBD)
- **General**: Sped up gallery and model browsing by keeping recent imagery hot in the browser while still refreshing instantly when assets change.
- **Technical Changes**: Added cache-aware storage resolvers that append short-lived tokens based on `updatedAt` timestamps, updated all preview consumers to use the smarter resolver, and documented the behavior in the README.
- **Data Changes**: None; cache keys derive from existing metadata.

## 105 – [Addition] Role-gated model downloads
- **General**: Hid the model download button from guests so only signed-in members can fetch safetensors.
- **Technical Changes**: Updated the asset explorer to require USER-or-higher roles before rendering the download link and added README guidance about the new requirement.
- **Data Changes**: None.

## 106 – [Addition] Comment threads for models & gallery images
- **General**: Opened persistent discussions on modelcards and gallery imagery with inline like toggles for every response.
- **Technical Changes**: Added Prisma tables for model/image comments plus likes, exposed REST endpoints for loading, posting, and reacting to comments, wired new API helpers, built a reusable CommentSection component with anchors in both explorers, and refreshed styling plus README highlights for the quick comment links.
- **Data Changes**: Introduced the `ModelComment`, `ModelCommentLike`, `ImageComment`, and `ImageCommentLike` tables via Prisma migration.

## 107 – [Addition] Gallery comment visibility controls
- **General**: Prioritized the enlarged image view by relocating gallery comments into a collapsible side panel.
- **Technical Changes**: Embedded the comment section inside the metadata column, added a show/hide toggle with smooth focus handling, adjusted modal layout measurements, and refined styles so the side rail scrolls independently without obscuring the media.
- **Data Changes**: None; UI-only adjustments.

## 108 – [Addition] Support channel and credits
- **General**: Added community support details and proper project attribution.
- **Technical Changes**: Introduced a global footer in the frontend with Discord support and MythosMachina/AsaTyr credits, and refreshed the README with matching links.
- **Data Changes**: None.

## 109 – [Addition] GPU worker bootstrap
- **General**: Added a dedicated installer to provision ComfyUI GPU workers with MinIO connectivity.
- **Technical Changes**: Introduced `gpuworker/install.sh`, MinIO helper scripts for model manifests, LoRA sync, and output uploads, plus documentation updates in the main README and a focused GPU worker guide.
- **Data Changes**: None; scripts interact with runtime storage only.

## 110 – [Addition] GPU worker MinIO endpoint prompt (pending)
- **General**: Streamlined GPU worker setup by capturing the target MinIO endpoint during installation.
- **Technical Changes**: Added an interactive prompt to `gpuworker/install.sh` that records the endpoint and secure-mode flag inside `/etc/comfyui/minio.env`, refreshed the worker README, and updated the project README instructions.
- **Data Changes**: None; only environment templates are updated.

## 111 – [Addition] GPU worker driver automation
- **General**: Equipped the GPU worker installer with intelligent GPU detection and automated driver/runtime setup for NVIDIA and AMD hosts.
- **Technical Changes**: Added vendor detection with lspci/nvidia-smi/ROCm tools, provisioned CUDA or ROCm repositories, adjusted PyTorch index selection, expanded base dependencies, and refreshed GPU worker documentation plus the project README.
- **Data Changes**: None.

## 112 – [Fix] GPU worker AWS CLI fallback (commit TBD)
- **General**: Unblocked the GPU worker installer on distributions that no longer ship `awscli` via APT.
- **Technical Changes**: Added an `ensure_aws_cli` helper that installs the official AWS CLI v2 bundle when necessary and refreshed the README to explain the behavior.
- **Data Changes**: None.

## 113 – [Addition] GPU worker MinIO test harness (commit TBD)
- **General**: Added standalone scripts so GPU render nodes can validate MinIO storage without the full VisionSuit stack.
- **Technical Changes**: Shipped bucket provisioning, checkpoint/LoRA upload, and output download helpers plus README instructions for their usage.
- **Data Changes**: Scripts can create MinIO buckets and upload test assets during validation runs.

## 114 – [Addition] ComfyUI workflow CLI validation
- **General**: Added a non-interactive workflow runner so operators can validate renders without the ComfyUI web UI.
- **Technical Changes**: Introduced `gpuworker/scripts/test-run-workflow.sh` to source MinIO credentials, post workflows to `/prompt`, poll queue/history endpoints, report asset identifiers, and optionally call `test-export-outputs`.
- **Data Changes**: Reads existing MinIO environment variables and touches only ComfyUI’s HTTP API plus optional MinIO downloads; no repository data is persisted.

## 114 – [Addition] SDXL workflow validation pack (Testing only)
- **General**: Delivered an automation-focused SDXL validation workflow that pairs with the ComfyUI API runner for hands-free checks.
- **Technical Changes**: Added `gpuworker/workflows/validation.json` capturing the calicomixPonyXL base plus DoomGirl LoRA pipeline and updated the GPU worker README with usage guidance and paths.
- **Data Changes**: New workflow JSON references the `calicomixPonyXL_v20.safetensors` checkpoint and `DoomGirl.safetensors` adapter for validation renders.


## 115 – [Fix] ComfyUI workflow polling hardening
- **General**: Prevented the GPU workflow validator from spamming jq errors when the ComfyUI API emits non-JSON responses during queue polling.
- **Technical Changes**: Added a reusable `jq_safe` helper that type-checks queue and history payloads before parsing, guarded every jq lookup, and refreshed the GPU worker plus root README sections to note the resilience.
- **Data Changes**: None; the scripts only inspect HTTP responses and print metadata.

## 116 – [Fix] ComfyUI API-format validation workflow
- **General**: Fixed GPU workflow validation runs that previously failed on ComfyUI by supplying an API-format prompt.
- **Technical Changes**: Replaced `gpuworker/workflows/validation.json` with a direct ComfyUI prompt map and updated both READMEs to stress exporting workflows via **Save (API Format)** before posting them with `test-run-workflow.sh`.
- **Data Changes**: Workflow JSON now stores node parameters in API layout while still referencing the `calicomixPonyXL_v20.safetensors` checkpoint and `DoomGirl.safetensors` LoRA.

## 117 – [Addition] GPU worker checkpoint sync helper
- **General**: Equipped GPU render nodes with a direct command to mirror required checkpoints ahead of validation runs.
- **Technical Changes**: Added a MinIO-backed `sync-checkpoints` utility, registered it with the installer, pre-created the checkpoints directory, and expanded the workflow tester to surface missing assets with actionable guidance.
- **Data Changes**: Refreshed the primary README and GPU worker guide to document the new helper and the need to sync checkpoints alongside LoRAs.

## 118 – [Fix] ComfyUI asset path alignment
- **General**: Ensured GPU workers drop synchronized assets where ComfyUI actually loads them.
- **Technical Changes**: Pointed the installer and MinIO helper scripts at `/opt/comfyui/models` and `/opt/comfyui/output`, refreshed documentation, and kept legacy overrides intact through environment variables.
- **Data Changes**: None; directories only change location defaults.

## 119 – [Addition] ComfyUI rollback utility
- **General**: Added a targeted rollback path so GPU worker tests can return a host to its pre-install ComfyUI state instantly.
- **Technical Changes**: Introduced `gpuworker/rollback-comfy.sh` to stop the service, remove the checkout, helper binaries, MinIO env file, and dedicated user/group, while updating both READMEs with usage guidance.
- **Data Changes**: None; the rollback only deletes generated runtime artifacts.

## 120 – [Addition] On-Site Generator access controls & wizard
- **General**: Introduced a VisionSuit-native On-Site Generator view with a guided prompt builder, LoRA mixer, and per-user request history alongside an admin toggle that controls who can see the feature.
- **Technical Changes**: Added generator settings/request tables and routes to the backend, wired new API helpers, created the React wizard plus admin configuration tab, and expanded global styling for the generator UI.
- **Data Changes**: New Prisma models store generator visibility and submitted requests; migrations update the SQLite schema accordingly.

## 121 – [Fix] On-Site generator base-model bucket filter
- **General**: Corrected the generator's base-model picker so it mirrors the ComfyUI checkpoints stored in MinIO.
- **Technical Changes**: Added a configurable `VITE_GENERATOR_BASE_MODEL_BUCKET` defaulting to `comfyui-models`, prioritized bucket matching over heuristic tag guesses in the wizard, and updated documentation plus `.env` templates.
- **Data Changes**: None; the change only touches configuration defaults and client-side filtering.

## 122 – [Addition] Generator base picker & trigger helper
- **General**: Clarified the On-Site Generator by limiting the base-model list to real ComfyUI checkpoints and surfacing clickable trigger hints from the selected LoRAs inside the prompt step.
- **Technical Changes**: Hardened base-model detection against LoRA heuristics, added a non-LoRA fallback when no bucket match exists, extracted trigger phrases from model metadata, wired a click-to-insert handler on the prompt step, refreshed the generator styles, and updated the README highlight.
- **Data Changes**: None; UI-only improvements leveraging existing model metadata.

## 123 – [Addition] Generator MinIO-backed base-model feed
- **General**: Ensured the On-Site Generator surfaces only real ComfyUI checkpoints by reading the dedicated MinIO bucket instead of relying on heuristics that exposed LoRA assets.
- **Technical Changes**: Added a backend `/api/generator/base-models` endpoint driven by the new `GENERATOR_BASE_MODEL_BUCKET` config, refactored mapping utilities for reuse, fetched and rendered the base-model list on the client with loading/error states, updated styles, and refreshed documentation plus env templates.
- **Data Changes**: None; changes are configuration-driven with no schema updates.

## 124 – [Addition] Generator checkpoint sync helper
- **General**: Diagnosed missing base models in the On-Site Generator and added a synchronization path so MinIO checkpoints appear in the picker once they land in the bucket.
- **Technical Changes**: Introduced `backend/scripts/syncGeneratorBaseModels.ts` with a matching `npm run generator:sync-base-models` alias to upsert public checkpoint assets, ensure ownership, and flag metadata for the generator pipeline.
- **Data Changes**: None; the helper only registers existing MinIO objects without altering stored checkpoint files.

## 125 – [Addition] Generator manifest-backed base model feed
- **General**: Allowed the On-Site Generator to surface base models even when MinIO access is limited to manifest reads instead of bucket listings.
- **Technical Changes**: Added manifest parsing and normalization inside `/api/generator/base-models`, introduced the configurable `GENERATOR_BASE_MODEL_MANIFEST` default, refreshed `.env` templates, and documented the workflow in the README.
- **Data Changes**: None; updates touch configuration defaults and documentation only.

## 126 – [Addition] Generator base-model auto-sync
- **General**: Ensured On-Site Generator base checkpoints appear immediately by syncing the database from the ComfyUI bucket on demand.
- **Technical Changes**: Added reusable generator base-model sync helpers, wired the `/api/generator/base-models` route to auto-register checkpoints using manifest sizes, refreshed the CLI sync script, and documented the behavior in the README.
- **Data Changes**: No schema updates; existing base-model metadata is normalized when the sync runs.

## 127 – [Addition] On-Site generator base model curation
- **General**: Empowered administrators to curate the generator’s base-model list directly from the dashboard so members see only vetted checkpoints.
- **Technical Changes**: Extended Prisma generator settings with a JSON base-model collection, updated the settings and base-model routes to serve the curated definitions, refreshed the admin generator form with add/remove controls, and taught the On-Site Generator to consume the new payload with inline availability warnings.
- **Data Changes**: `GeneratorSettings` now persists the configured base models as structured JSON entries, enabling future edits without additional tables.

## 128 – [Fix] Generator settings recovery
- **General**: Stopped the admin generator settings view from crashing when legacy rows contain invalid JSON.
- **Technical Changes**: Added a sanitization fallback for generator settings, retrying reads after normalizing bad `baseModels` payloads.
- **Data Changes**: Automatically rewrites malformed generator `baseModels` entries to an empty array when encountered.

## 129 – [Fix] Generator base-model JSON parsing
- **General**: Restored the On-Site Generator base-model list so curated admin entries surface for users again.
- **Technical Changes**: Normalized generator settings reads to decode string and buffer payloads before schema validation, keeping alignment with the stored database format and logging parse failures for diagnostics.
- **Data Changes**: None; existing generator settings rows are read without mutation.

## 130 – [Addition] Generator base-model catalog hydration
- **General**: Taught the On-Site Generator to populate its Step 1 picker with the real base models stored in the database so curators always select live checkpoints.
- **Technical Changes**: Added a `/api/generator/base-models/catalog` route that returns hydrated `ModelAsset` records, refreshed the generator client to merge curated settings with the catalog, updated selection labels and previews to rely on database titles, introduced catalog loading states, and exposed the new helper through the API module.
- **Data Changes**: None; the change reads existing generator assets without modifying stored rows.

## 131 – [Addition] Generator preset label passthrough
- **General**: Ensured the On-Site Generator surfaces the exact base-model names curated in Administration → Generator so admins control the dropdown wording members see.
- **Technical Changes**: Updated the generator wizard to render curated labels in the picker, review step, and preview pane while still surfacing catalog metadata for verification, and refreshed the README highlight to reflect the mirrored naming behavior.
- **Data Changes**: None; existing generator settings and assets are read without mutation.

## 132 – [Addition] Admin asset console densification
- **General**: Reimagined Administration → Models and Images with compact tables, quick filters, and drawer-style details that stay responsive even with massive asset libraries.
- **Technical Changes**: Replaced the legacy card grid with density-toggleable collections, added visibility/metadata chips, wired dialog-driven model and image editing, connected version upload/rename flows, and introduced a new styling system to support the streamlined layout.
- **Data Changes**: None; the overhaul only touches front-end presentation and API interactions.

## 133 – [Addition] Admin asset editor tab workflows
- **General**: Streamlined model and image editing inside the admin console with tabbed dialogs, quick owner reassignment, and contextual sidebars that keep critical metadata in view.
- **Technical Changes**: Reworked the `ModelAssetEditDialog` and `ImageAssetEditDialog` components with accessible tab navigation, owner selection, and summary rails, updated the admin panel to pass curator options, and introduced supporting styles for the new layout.
- **Data Changes**: None; edits only modify front-end workflows and reuse existing API endpoints.

## 134 – [Fix] Admin asset overview cleanup
- **General**: Restored a clean Administration → Models & Images overview with focused cards, dedicated detail pages, and the long-missing visibility controls.
- **Technical Changes**: Replaced the density toggles with thumbnail grids, added modal preview support, introduced model/image detail layouts, wired visibility toggles via the API payloads, refreshed admin styling, and updated the README to match the streamlined flow.
- **Data Changes**: None; the change only touches front-end rendering and existing endpoints.

## 135 – [Fix] Administration dialog and filter polish
- **General**: Improved the admin workspace by widening the model edit dialog and replacing the image metadata chips with a model-focused picker.
- **Technical Changes**: Added an XL layout modifier to the model edit dialog, wired the component to use the larger width, introduced a metadata-derived model datalist with filtering logic, updated image filter state management, and refreshed documentation to describe the new picker.
- **Data Changes**: None.

## 136 – [Fix] Model edit dialog layout tuning
- **General**: Sharpened the Administration → Model edit dialog so the expanded layout matches the surrounding workspace.
- **Technical Changes**: Limited extra-large edit dialogs to half-width with responsive bounds and centered the tab list for clearer navigation.
- **Data Changes**: None.

## 137 – [Fix] Model edit dialog ownership fallback
- **General**: Prevented the model edit dialog from crashing when opened via the explorer by guaranteeing owner options are always available.
- **Technical Changes**: Made the dialog tolerate missing owner lists by defaulting to an empty array and wired the asset explorer to pass its curated owner options into the component.
- **Data Changes**: None.

## 138 – [Addition] Moderation workflow and admin queue
- **General**: Introduced end-to-end moderation so members can flag problematic models or renders while administrators triage them without disrupting the main library.
- **Technical Changes**: Added moderation enums, status fields, and logs to the Prisma schema with new backend routes for flagging, approving, and removing assets; extended mappers and user profile responses; wired frontend explorers, home tiles, and the new Administration → Moderation tab with blur overlays, queue actions, and API helpers; and layered supporting CSS for audit indicators.
- **Data Changes**: Prisma migration adds moderation status metadata to model/image assets and a `ModerationLog` table for future notification history.

## 139 – [Fix] Moderation visibility adjustments
- **General**: Tightened moderation UX so flagged models and renders vanish for the community while creators receive a clear “In Audit” placeholder entry.
- **Technical Changes**: Filtered flagged assets in public listings for non-admins, added shared moderation helpers, rendered audit placeholders across the home tiles, explorers, gallery detail views, and curator profiles, and refreshed README guidance.
- **Data Changes**: None; visibility logic only.

<<<<<<< HEAD
## 140 – [Addition] Moderation tiles and collection safeguards
- **General**: Reimagined the Administration → Moderation queue with tile-based cards and an expanded review dialog that surfaces reporters, reasons, and report counts while automatically hiding linked collections during investigations.
- **Technical Changes**: Added Prisma-backed model/image moderation report tables, updated flag endpoints to record every report, refreshed the moderation queue API payloads, rebuilt the admin queue UI with card grids and a decision modal that enforces typed rejection notes, and extended styling for the new layout.
- **Data Changes**: Introduced `ModelModerationReport` and `ImageModerationReport` tables and ensured flagged models temporarily hide their collections while revoked models fully delete associated collections.

## 141 – [Addition] Moderation queue comfort refinements
- **General**: Softened the moderation workspace with a cozy tile grid that highlights who reported an asset, why it was flagged, and how often, while surfacing a clear hold notice on collections affected by moderation.
- **Technical Changes**: Summarized moderation reports into reporter/reason chips inside the admin queue and detail dialog, refreshed the tile styling, enforced rejection reasons server-side, exposed `isUnderModeration` from the gallery mapper, and added a gallery detail notice so curators know why a collection is hidden.
=======
## 140 – [Fix] Windows bulk import parameter order
- **General**: Resolved the Windows bulk import helper startup by promoting connection settings to script parameters.
- **Technical Changes**: Converted server connection variables into the script-level `param` block so it loads before any assignments and continues defaulting directories and credentials.
>>>>>>> ad7d3bfa
- **Data Changes**: None.<|MERGE_RESOLUTION|>--- conflicted
+++ resolved
@@ -713,7 +713,6 @@
 - **Technical Changes**: Filtered flagged assets in public listings for non-admins, added shared moderation helpers, rendered audit placeholders across the home tiles, explorers, gallery detail views, and curator profiles, and refreshed README guidance.
 - **Data Changes**: None; visibility logic only.
 
-<<<<<<< HEAD
 ## 140 – [Addition] Moderation tiles and collection safeguards
 - **General**: Reimagined the Administration → Moderation queue with tile-based cards and an expanded review dialog that surfaces reporters, reasons, and report counts while automatically hiding linked collections during investigations.
 - **Technical Changes**: Added Prisma-backed model/image moderation report tables, updated flag endpoints to record every report, refreshed the moderation queue API payloads, rebuilt the admin queue UI with card grids and a decision modal that enforces typed rejection notes, and extended styling for the new layout.
@@ -722,9 +721,8 @@
 ## 141 – [Addition] Moderation queue comfort refinements
 - **General**: Softened the moderation workspace with a cozy tile grid that highlights who reported an asset, why it was flagged, and how often, while surfacing a clear hold notice on collections affected by moderation.
 - **Technical Changes**: Summarized moderation reports into reporter/reason chips inside the admin queue and detail dialog, refreshed the tile styling, enforced rejection reasons server-side, exposed `isUnderModeration` from the gallery mapper, and added a gallery detail notice so curators know why a collection is hidden.
-=======
-## 140 – [Fix] Windows bulk import parameter order
+
+## 142 – [Fix] Windows bulk import parameter order
 - **General**: Resolved the Windows bulk import helper startup by promoting connection settings to script parameters.
 - **Technical Changes**: Converted server connection variables into the script-level `param` block so it loads before any assignments and continues defaulting directories and credentials.
->>>>>>> ad7d3bfa
 - **Data Changes**: None.